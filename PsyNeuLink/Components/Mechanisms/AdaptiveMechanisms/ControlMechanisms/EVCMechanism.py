--- conflicted
+++ resolved
@@ -907,16 +907,11 @@
                           matrix=AUTO_ASSIGN_MATRIX,
                           name = self.system.name + ' outcome signal'
                           )
-<<<<<<< HEAD
-
-        self.system.executionList.append(MechanismTuple(self.monitoring_mechanism, None, self.system.numPhases - 1))
-
-        self.system.executionGraph[MechanismTuple(self.monitoring_mechanism, None, self.system.numPhases - 1)] = set(self.system.executionList[:-1])
-=======
+
         self.system.executionList.append(MechanismTuple(self.monitoring_mechanism, None, self.system.numPhases - 1))
         self.system.executionGraph[MechanismTuple(self.monitoring_mechanism, None, self.system.numPhases - 1)] = set(
             self.system.executionList[:-1])
->>>>>>> af8d90ee
+
     def _get_monitored_states(self, context=None):
         """
         Parse paramsCurent[MONITOR_FOR_CONTROL] for system, controller, mechanisms and/or their outputStates:

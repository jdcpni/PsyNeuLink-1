# Princeton University licenses this file to You under the Apache License, Version 2.0 (the "License");
# you may not use this file except in compliance with the License.  You may obtain a copy of the License at:
#     http://www.apache.org/licenses/LICENSE-2.0
# Unless required by applicable law or agreed to in writing, software distributed under the License is distributed
# on an "AS IS" BASIS, WITHOUT WARRANTIES OR CONDITIONS OF ANY KIND, either express or implied.
# See the License for the specific language governing permissions and limitations under the License.


# *********************************************  Process ***************************************************************


# *****************************************    PROCESS CLASS    ********************************************************

"""
..
    Sections:
      * :ref:`Process_Overview`
      * :ref:`Process_Creation`
      * :ref:`Process_Structure`
         * :ref:`Process_Pathway`
         * :ref:`Process_Mechanisms`
         * :ref:`Process_Projections`
         * :ref:`Process_Input_And_Output`
         * :ref:`Process_Learning_Sequence`
      * :ref:`Process_Execution`
         * :ref:`Process_Execution_Learning`
      * :ref:`Process_Class_Reference`


.. _Process_Overview:

Overview
--------

A Process is the simplest form of `Composition`, made up of a `lineal <Process_Footnotes>` sequence of `Mechanisms
<Mechanism>` linked by `Projections <Projection>`.  Processes can be executed on their own, but most commonly they are
used to compose a `System`, which is the most powerful form of Composition in PsyNeuLink.  Processes are nevertheless
useful, as they define a simpler unit of processing than a System (e.g., for debugging, or for use in multiple Systems),
and are used as the unit of `learning <System_Learning>` within a System.  The general
features of Processes are summarized below, followed by a more detailed description in the sections that follow.

Mechanisms and Projections are composed into a Process by assigning them to the Process' `pathway
<Process_Base.pathway>` attribute. Executing a Process executes all of its Mechanisms in the order in which they are
listed in its `pathway  <Process_Base.pathway>`.  Projections can be specified among any Mechanisms in a Process,
including to themselves, however they must compose a `lineal <Process_Footnotes>` sequence.  A Process cannot involve
any "branching" (beyond what may be produced by recurrent loops within the Process); that must be done by using a
Process  to compose each branch, and then composing the Processes into a  `System`. Mechanisms in a Process can project
to and  receive Projections from Mechanisms in other Processes, however these will not have any effect when the Process
is  executed; these will only have an effect if all of the Processes involved are members of the same System and the
`System is executed <System_Execution_Processing>`.

Projections between Mechanisms can be trained by `specifying them for learning
<MappingProjection_Learning_Specification>`.  Learning can also be `specified for the entire Process
<Process_Learning_Specification>`, in which case all of the Projections among Mechanisms in the Process are trained
(see `Process_Learning_Sequence` below).

.. _Process_Creation:

Creating a Process
------------------

A Process is created by calling the `process` command. The Mechanisms to be included are specified in a list in its
**pathway** argument, in the order in which they should be executed by the Process.  The Mechanism entries can be
separated by `Projections <Projection>` used to connect them.  If no arguments are provided to the **pathway** argument,
a Process with a single `default_mechanism <Mechanism_Base.default_mechanism>` is created.

.. _Process_Structure:

Structure
---------

.. _Process_Pathway:

Pathway
~~~~~~~

A Process is defined by its `pathway <Process_Base.pathway>` attribute, which is a list of `Mechanisms <Mechanism>` and
`Projections <Projection>`, that are executed in the order in which they are specified in the list. Each Mechanism in
the `pathway <Process_Base.pathway>` must project at least to the next one in the `pathway <Process_Base.pathway>`,
though it can project to others, and receive recurrent (feedback) Projections from them.  However, a `pathway
<Process_Base.pathway>` cannot include branching patterns beyond any produced by recurrent loops (see `Examples
<Process_Examples>` below);  that is, a Mechanism cannot project to another Mechanism that falls outside the `lineal
<Process_Footnotes>` sequence of the `pathway <Process_Base.pathway>` To compose more complex, branched, structures,
a Process should be created for each "branch", and these used to compose a `System <System_Creation>`.

The Mechanisms specified in the `pathway` for a Process must be `ProcessingMechanisms <ProcessingMechanism>`, and
the projections between Mechanisms in a Process must be `MappingProjections <MappingProjection>`.  These transmit the
output of a Mechanism (the Projection's `sender <MappingProjection.MappingProjection.sender>`) to the input of
another Mechanism (the Projection's `receiver <MappingProjection.MappingProjection.receiver>`). Specification of a
`pathway` requires, at the least, a list of Mechanisms.  Each of these can be specified directly, or using a **tuple**
that also contains a set of `runtime parameters <Mechanism_Runtime_Parameters>` (see `below
<Process_Mechanism_Specification>`). A Projection between a pair of Mechanisms can be specified by interposing it in
the list between the pair.  If no Projection is specified between two adjacent Mechanisms in the `pathway
<Process_Base.pathway>`, and there is no otherwise specified Projection between them, a default MappingProjection is
automatically created when the Process is created that projects from the first to the second member of the pair.
Specifying the Components of a pathway is described in detail below.

.. _Process_Mechanisms:

Mechanisms
~~~~~~~~~~

The `Mechanisms <Mechanism>` of a Process must be listed explicitly in the **pathway** argument of the `process`
command, in the order they are to be executed when the Process (or any System to which it belongs) is `executed
<Process_Execution>`.  The first Mechanism in a Process is designated as its `ORIGIN` Mechanism, and is assigned to its
`origin_mechanism <Process_Base.origin_mechanism>` attribute; it receives as its input any `input
<Process_Input_And_Output>` provided to the Process' `execute <Process_Base.execute>` or `run <Process_Base.run>`
methods. The last Mechanism listed in the `pathway <Process_Base.pathway>` is designated as the `TERMINAL` Mechanism,
and is assigned to its `terminal_mechanism <Process_Base.terminal_mechanism>` attribute; its `output_values
<Mechanism_Base.output_values>` is assigned as the `output <Process_Output>` of the Process.

.. _Process_Mechanism_Initialize_Cycle:

Any Mechanism that sends a Projection that closes a recurrent loop within the `pathway <Process_Base.pathway>` is
designated as `INITIALIZE_CYCLE`; whenever that Mechanism is `initialized <Process_Execution_Initialization>`,
it is assigned the value specified for it in the **initial_values** argument of the Process' `execute
<Process_Base.execute>` or `run <Process_Base.run>` methods. Mechanisms that receive a Projection from one designated
`INITIALIZE_CYCLE` are themselves designated as `CYCLE`.  All other Mechanisms in the `pathway <Process_Base.pathway>`
are designated as `INTERNAL`.

.. note::
   The `origin_mechanism <Process_Base.origin_mechanism>` and `terminal_mechanism <Process_Base.terminal_mechanism>`
   of a Process are not necessarily the `ORIGIN` and/or `TERMINAL` Mechanisms of the System(s)to which the Process
   belongs (see `example <LearningProjection_Target_vs_Terminal_Figure>`).  The designations of a Mechanism's status
   in the Process(es) to which it belongs are listed in its `processes <Mechanism_Base.processes>` attribute.

.. _Process_Mechanism_Specification:

Mechanisms can be specified in the **pathway** argument of the `process` command in one of two ways:

    * **Directly** -- using any of the ways used to `specify a Mechanism <Mechanism_Creation>`.
    ..
    * **MechanismTuple** -- the first item must be a specification for the Mechanism using any of the ways used to
      `specify a Mechanism <Mechanism_Creation>`;  the second must be a set of `runtime parameters
      <Mechanism_Runtime_Parameters>`. Runtime parameters are used for that Mechanism when the Process (or a System
      to which it belongs) is executed; otherwise they do not remain associated with the Mechanism.

The same Mechanism can appear more than once in a `pathway <Process_Base.pathway>`, as one means of generating a
recurrent processing loop (another is to specify this in the Projections -- see below).

.. _Process_Projections:

Projections
~~~~~~~~~~~

`MappingProjections <MappingProjection>` between Mechanisms in the `pathway <Process_Base.pathway>` of a Process can be
specified in any of the following ways:

  * **Inline specification** -- a MappingProjection specification can be interposed between any two Mechanisms in the
    `pathway <Process_Base.pathway>` list. This creates a Projection from the preceding Mechanism in the list to the
    one that follows it.  It can be specified using any of the ways used to `specify a Projection
    <Projection_In_Context_Specification>` or the `matrix parameter <Mapping_Matrix_Specification>` of one.
  ..

  .. _Process_Tuple_Specification:

  * **Tuple learning specification** -- this can be used in the same way as an inline specification;  the first item
    must a MappingProjection specification that takes the same form as an inline specification, and the second must be
    a `learning specification <MappingProjection_Learning_Tuple_Specification>`.
  ..
  * **Stand-alone MappingProjection** -- when a Projection is `created <Projection_Creation>` on its own,
    it can be assigned a `sender <Projection_Sender>` and/or a `receiver <Projection_Receiver>`
    Mechanism. If both are in the Process, then that Projection will be used when creating the Process.  Stand-alone
    specification of a MappingProjection between two Mechanisms in a Process takes precedence over any other
    form of specification; that is, the stand-alone Projection will be used in place of any that is specified between
    the Mechanisms in a `pathway <Process_Base.pathway>`. Stand-alone specification is required to implement
    MappingProjections between Mechanisms that are not adjacent to one another in the `pathway <Process_Base.pathway>`.
  ..
  * **Default assignment** -- for any Mechanism that does not receive a MappingProjection from another Mechanism in the
    Process (specified using one of the methods above), a `MappingProjection` is automatically created from the
    Mechanism that precedes it in the `pathway <Process_Base.pathway>`. If the format of the `value <OutputState.value>`
    of the preceding Mechanism's `primary OutputState <OutputState_Primary>` matches that of the next Mechanism, then an
    `IDENTITY_MATRIX` is used for the Projection's `matrix <MappingProjection.matrix>` parameter;  if the formats do not
    match, or `learning has been specified <Process_Learning_Sequence>` either for the Projection or the Process, then a
    `FULL_CONNECTIVITY_MATRIX` is used.  If the Mechanism is the `origin_mechanism <Process_Base.origin_mechanism>`
    (i.e., first in the `pathway <Process_Base.pathway>`), a `ProcessInputState <Process_Input_And_Output>` is used
    as the `sender <MappingProjection.sender>`, and an `IDENTITY_MATRIX` is used for the MappingProjection.

.. _Process_Input_And_Output:

Process input and output
~~~~~~~~~~~~~~~~~~~~~~~~

The `input <Process_Base.input>` of a Process is a list or 2d np.array provided as the **input** argument in its
`execute <Process_Base.execute>` method, or the **inputs** argument of its `run <Process_Base.run>` method. When a
Process is created, a set of `ProcessInputStates <ProcessInputState>` (listed in its `process_input_states` attribute)
and `MappingProjections <MappingProjection>` are automatically created to transmit the Process' `input
<Process_Base.input>` to its `origin_mechanism <Process_Base.origin_mechanism>`, as follows:

    * if the number of items in the **input** is the same as the number of `InputStates <InputState>` for the
      `origin_mechanism <Process_Base.origin_mechanism>`, a MappingProjection is created for each item of the input to a
      distinct InputState of the `origin_mechanism <Process_Base.origin_mechanism>`;
    ..
    * if the **input** has only one item but the `origin_mechanism <Process_Base.origin_mechanism>` has more than one
      InputState, a single ProcessInputState is created with Projections to each of the `origin_mechanism
      <Process_Base.origin_mechanism>`'s InputStates;
    ..
    * if the **input** has more than one item but the `origin_mechanism <Process_Base.origin_mechanism>` has only one
      InputState, a ProcessInputState is created for each item of the input, and all project to the `origin_mechanism
      <Process_Base.origin_mechanism>`'s InputState;
    ..
    * otherwise, if the **input** has more than one item and the `origin_mechanism <Process_Base.origin_mechanism>` has
      more than one InputState, but the numbers are not equal, an error message is generated indicating that there is an
      ambiguous mapping from the Process' **input** value to `origin_mechanism <Process_Base.origin_mechanism>`'s
      InputStates.

.. _Process_Output:

The output of a Process is assigned as the `output_values <Mechanism_Base.output_values>` attribute of its `TERMINAL`
Mechanism.

.. _Process_Learning_Sequence:

Learning
~~~~~~~~

Learning operates over a *learning sequence*: a contiguous sequence of `ProcessingMechanisms <ProcessingMechanism>` in
a Process `pathway <Process_Base.pathway>`, and the `MappingProjections <MappingProjection>` between them, that have
been specified for learning. Learning modifies the `matrix <MappingProjection.matrix>` parameter of the
MappingProjections in the sequence, so that the input to the first ProcessingMechanism in the sequence generates an
output from the last ProcessingMechanism that matches as closely as possible the target specified for the sequence
(see `Process_Execution_Learning` below for a more detailed description).

.. _Process_Learning_Specification:

Learning can be `specified for individual (or subsets of) MappingProjections
<MappingProjection_Learning_Specification>`, or for the entire Process.  It is specified for the entire process by
assigning a specification for a `LearningProjection <LearningProjection_Creation>` or `LearningSignal
<LearningSignal_Specification>` specification, or the the keyword *ENABLED*, to the **learning** argument of the
Process' constructor.  Specifying learning for a Process implements it for all MappingProjections in the Process (except
those that project from the `process_input_states` to the `origin_mechanism <Process_Base.origin_mechanism>`), which
are treated as a single learning sequence.  Mechanisms that receive MappingProjections for which learning has been
specified must be compatible with learning (that is, their `function <Mechanism_Base.function>` must be compatible with
the `function <LearningMechanism.function>` of the `LearningMechanism` for the MappingProjections they receive (see
`LearningMechanism_Function`).

.. _Process_Learning_Components:

The following Components are created for each learning sequence specified for a Process (see figure below):

    * a `TARGET` `ComparatorMechanism` (assigned to the Process' `target_mechanisms <Process_Base.target_mechanisms>`
      attribute), that is used to `calculate an error signal <ComparatorMechanism_Function>` for the sequence, by
      comparing `a specified output <LearningMechanism_Activation_Output>` of the last Mechanism in the learning
      sequence (received in the ComparatorMechanism's *SAMPLE* `InputState <ComparatorMechanism_Structure>`) with the
      item of the **target** argument in Process' `execute <Process_Base.execute>` or `run <Process_Base.run>` method
      corresponding to the learning sequence (received in the ComparatorMechanism's *TARGET* `InputState
      <ComparatorMechanism_Structure>`).
    ..
    * a MappingProjection that projects from the last ProcessingMechanism in the sequence to the *SAMPLE* `InputState
      <ComparatorMechanism_Structure>` of the `TARGET` Mechanism;
    ..
    * a ProcessingInputState to represent the corresponding item of the **target** argument of the Process' `execute
      <Process_Base.execute>` and `run <Process_Base.run>` methods;
    ..
    * a MappingProjection that projects from the ProcessInputState for the **target** item to the *TARGET* `InputState
      <ComparatorMechanism_Structure>` of the `TARGET` Mechanism;
    ..
    * a `LearningMechanism` for each MappingProjection in the sequence that calculates the `learning_signal
      <LearningMechanism.learning_signal>` used to modify the `matrix <MappingProjection.matrix>` parameter for that
      MappingProjection, along with a `LearningSignal` and `LearningProjection` that convey the `learning_signal
      <LearningMechanism.learning_signal>` to the MappingProjection's *MATRIX* `ParameterState
      <Mapping_Matrix_ParameterState>` (additional MappingProjections are created for the LearningMechanism -- see
      `LearningMechanism_Learning_Configurations` for details).

    .. note::
       The Components created when learning is specified for individual MappingProjections of a Process (or subsets of
       them) take effect only if the Process is executed on its own (i.e., using its `execute <Process_Base.execute>`
       or `run <Process_Base.run>` methods.  For learning to in a Process when it is `executed as part of a System
       <System_Execution_Learning>`, learning must be specified for the *entire Process*, as described above.

COMMENT:
    XXX ?HOW:
    Different learning algorithms can be specified (e.g., `Reinforcement` or `BackPropagation`), that implement the
    Mechanisms and LearningSignals required for the specified type of learning. However,  as noted above,
    all Mechanisms that receive Projections being learned must be compatible with learning.
COMMENT

.. _Process_Learning_Figure:

**Figure: Learning Components in a Process**

.. figure:: _static/Process_Learning_fig.svg
   :alt: Schematic of LearningMechanisms and LearningProjections in a Process

   Learning using the `BackPropagation` learning algorithm in a three-layered network, using a `TransferMechanism` for
   each layer (capitalized labels in Mechanism components are their `designated roles
   <Mechanism_Role_In_Processes_And_Systems>` in the Process -- see also `Process_Mechanisms` and `Keywords`).

.. _Process_Execution:

Execution
---------

A Process can be executed as part of a `System <System_Execution>` or on its own.  On its own, it is executed by calling
either its `execute <Process_Base.execute>` or `run <Process_Base.run>` method.  `execute <Process.execute>` executes
the Process once (that is, it executes a single `TRIAL`);  `run <Process.run>` allows a series of `TRIAL`\\s to be
executed. When a Process is executed, its `input` is conveyed to the `origin_mechanism <Process_Base.origin_mechanism>`
(the first Mechanism in the `pathway <Process_Base.pathway>`).  By default, the the input is presented only once.  If
the `origin_mechanism <Process_Base.origin_mechanism>` is executed again in the same `PASS` of execution (e.g., if it
appears again in the pathway, or receives recurrent projections), the input is not presented again. However, the input
can be "clamped" on using the **clamp_input** argument of `execute <Process_Base.execute>` or `run <Process_Base.run>`.
After the `origin_mechanism <Process_Base.origin_mechanism>` is executed, each subsequent Mechanism in the `pathway` is
executed in sequence.  If a Mechanism is specified in the pathway using a `MechanismTuple
<Process_Mechanism_Specification>`, then the `runtime parameters <Mechanism_Runtime_Parameters>` are applied and the
Mechanism is executed using them (see `Mechanism <Mechanism_ParameterStates>` for parameter specification).  Finally the
output of the `terminal_mechanism <Process_Base.terminal_mechanism>` (the last one in the pathway) is assigned as the
`output <Process_Output>` of the Process.

.. note::
   Processes do not use a `Scheduler`; each Mechanism is executed once, in the order listed in its `pathway` attribute.
   To more precisely control the order of, and/or any dependencies in, the sequence of executions, the Process
   should be used to construct a `System`, together with `Conditions <Condition>` to implement a custom schedule.


.. _Process_Execution_Initialization

The `input <Process_Input_And_Output>` to a Process is specified in the **input** argument of either its `execute
<Process_Base.execute>` or `run <Process_Base.run>` method. In both cases, the input for a single `TRIAL` must be a
number, list or ndarray of values that is compatible with the `variable <Mechanism_Base.variable>` of the
`origin_mechanism <Process_Base.origin_mechanism>`. If the `execute <Process_Base.execute>` method is used, input for
only a single `TRIAL` is provided, and only a single `TRIAL` is executed.  The `run <System_Base.run>` method can be
used for a sequence of `TRIAL`\\s, by providing it with a list or ndarray of inputs, one for each `TRIAL`.  In both
cases, two other types of input can be provided in corresponding arguments of the `execute <Process_Base.execute>`
and `run <Process_Base.run>` methods: a  list or ndarray of **initial_values**, and a list or ndarray of **target**
values. The **initial_values** are assigned as input to Mechanisms that close recurrent loops (designated as
`INITIALIZE_CYCLE`) at the start of a `TRIAL` (if **initialize** is set to `True`), and/or whenever the Process`
`initialize <Process_Base.initialize>` method is called; **target** values are assigned as the *TARGET* input of the
`target_mechanisms <Process_Base.target_mechanisms>` in each `TRIAL` of execution, if `learning
<Process_Learning_Sequence>` has been specified (see the next setion for how Learning is executed; also,
see `Run` documentation for additional details of formatting `Run_Input` and `Run_Target` specifications of the
`run <Process.run>` method).

.. _Process_Execution_Learning:

Learning
~~~~~~~~

If `learning <Process_Learning_Sequence>` has been specified for the Process or any of the projections in its `pathway
<Process_Base.pathway>`, then the learning Components described `above <Process_Learning_Components>` are executed after
all of the ProcessingMechanisms in the `pathway <Process_Base.pathway>` have executed.  The learning Components
calculate changes that will be  made to `matrix <MappingProjection.matrix>` of the MappingProjections involved.  This
requires that a set of `target values <Run_Targets>` be provided (along with the **inputs**) in the **targets**
argument of the Process' `execute <Process_Base.execute>` or `run <Process_Base.run>` method, one for each `learning
sequence <Process_Learning_Sequence>`. These are used to calculate a `learning_signal
<LearningMechanism.learning_signal>` for each MappingProjection in a learning sequence. This is conveyed by a
`LearningProjection` as a `weight_change_matrix <LearningProjection.weight_change_matrix>` to the MappingProjection's
*MATRIX* `ParameterState <Mapping_Matrix_ParameterState>`, that  is used to modify the MappingProjection's `matrix
<MappingProjection.matrix>` parameter when it executes.

.. note::
   The changes to a Projection induced by learning are not applied until the Mechanisms that receive those
   projections are next executed; see :ref:`Lazy Evaluation <LINK>` for an explanation of "lazy" updating).

The `learning_signal <LearningMechanism>`\\s for a learning sequence are calculated, for each sequence, so as to reduce
the difference between the value received by the *TARGET* Mechanism in its *SAMPLE* `InputState
<ComparatorMechanism_Structure>` (see `above <Process_Learning_Sequence>`) and the target value for the sequence
specified in the corresponding item of the **target** argument of the Process' `execute <Process_Base.execute>` or
`run <Process_Base.run>` method.


.. _Process_Examples:

Examples
--------

*Specification of Mechanisms in a pathway:*  The first Mechanism in the example below is specified as a reference to an
instance, the second as a default instance of a Mechanism type, and the third in `MechanismTuple format
<Process_Mechanism_Specification>`, specifying a reference to a Mechanism that should receive my_params at runtime::

    mechanism_1 = TransferMechanism()
    mechanism_2 = DDM()
    some_params = {PARAMETER_STATE_PARAMS:{THRESHOLD:2,NOISE:0.1}}
    my_process = process(pathway=[mechanism_1, TransferMechanism, (mechanism_2, my_params)])

*Default Projection specification:*  The `pathway` for this Process uses default Projection specifications; as a
result, a `MappingProjection` is automatically instantiated between each of the Mechanisms listed::

    my_process = process(pathway=[mechanism_1, mechanism_2, mechanism_3])


*Inline Projection specification using an existing Projection:*  In this `pathway <Process_Base.pathway>`,
``projection_A`` is specified as the Projection between the first and second Mechanisms; a default Projection is
created between ``mechanism_2`` and ``mechanism_3``::

    projection_A = MappingProjection()
    my_process = process(pathway=[mechanism_1, projection_A, mechanism_2, mechanism_3])

*Inline Projection specification using a keyword:*  In this `pathway <Process_Base.pathway>`, a
`RANDOM_CONNECTIVITY_MATRIX` is used to specify the Projection between the first and second Mechanisms::

    my_process = process(pathway=[mechanism_1, RANDOM_CONNECTIVITY_MATRIX, mechanism_2, mechanism_3])

*Stand-alone Projection specification:*  In this `pathway <Process_Base.pathway>`, ``projection_A`` is explicitly
specified as a Projection between ``mechanism_1`` and ``mechanism_2``, and so is used as the Projection between them
in ``my_process``; a default Projection is created between ``mechanism_2`` and ``mechanism_3``::

    projection_A = MappingProjection(sender=mechanism_1, receiver=mechanism_2)
    my_process = process(pathway=[mechanism_1, mechanism_2, mechanism_3])

*Process that implements learning:*  This `pathway <Process_Base.pathway>` implements a series of Mechanisms with
Projections between them, all of which will be learned using `BackPropagation` (the default learning algorithm).
Note that it uses the `Logistic` function, which is compatible with BackPropagation::

    mechanism_1 = TransferMechanism(function=Logistic)
    mechanism_2 = TransferMechanism(function=Logistic)
    mechanism_3 = TransferMechanism(function=Logistic)
    my_process = process(pathway=[mechanism_1, mechanism_2, mechanism_3],
                         learning=ENABLED,
                         target=[0])

*Process with individual Projections that implement learning:* This `pathway <Process_Base.pathway>` implements learning
for two MappingProjections (between ``mechanism_1`` and ``mechanism_2``, and ``mechanism_3`` and ``mechanism_4``).
Since they are not contiguous, two `learning sequences <Process_Learning_Sequence>` are created, with `TARGET`
Mechanisms assigned to ``mechanism_2`` and ``mechanism_4`` (that will be listed in ``my_process.target_mechanisms``)::

    mechanism_1 = TransferMechanism(function=Logistic)
    mechanism_2 = TransferMechanism(function=Logistic)
    mechanism_3 = TransferMechanism(function=Logistic)
    mechanism_4 = TransferMechanism(function=Logistic)
    my_process = process(pathway=[mechanism_1,
                                  MappingProjection(matrix=(RANDOM_CONNECTIVITY_MATRIX, LEARNING),
                                  mechanism_2,
                                  mechanism_3,
                                  MappingProjection(matrix=(RANDOM_CONNECTIVITY_MATRIX, LEARNING)),
                                  mechanism_4])


.. _Process_Footnotes:

Footnotes
---------

*lineal*:  this term is used rather than "linear" to refer to the flow of processing -- i.e., the graph structure
of the Process -- rather than the (potentially non-linear) processing characteristics of its individual Components.


.. _Process_Class_Reference:

Class Reference
---------------

"""

import inspect
import numbers
import re
import warnings

from collections import UserList, namedtuple

import numpy as np
import typecheck as tc

from PsyNeuLink.Components.Component import Component, ExecutionStatus, InitStatus, function_type
from PsyNeuLink.Components.Mechanisms.AdaptiveMechanisms.LearningMechanisms.LearningMechanism \
    import LearningMechanism
from PsyNeuLink.Components.Mechanisms.Mechanism import MechanismList, Mechanism_Base
from PsyNeuLink.Components.Mechanisms.ProcessingMechanisms.ObjectiveMechanisms.ObjectiveMechanism import ObjectiveMechanism
from PsyNeuLink.Components.States.ModulatorySignals.LearningSignal import LearningSignal
from PsyNeuLink.Components.Projections.ModulatoryProjections.LearningProjection import LearningProjection, _is_learning_spec
from PsyNeuLink.Components.Projections.PathwayProjections.MappingProjection import MappingProjection
from PsyNeuLink.Components.Projections.Projection import _add_projection_to, _is_projection_spec
from PsyNeuLink.Components.ShellClasses import Mechanism, Process, Projection, System
from PsyNeuLink.Components.States.ParameterState import ParameterState
from PsyNeuLink.Components.States.State import _instantiate_state, _instantiate_state_list
from PsyNeuLink.Globals.Keywords import AUTO_ASSIGN_MATRIX, COMPONENT_INIT, ENABLED, EXECUTING, FUNCTION, FUNCTION_PARAMS, HARD_CLAMP, INITIALIZING, INITIAL_VALUES, INTERNAL, LEARNING, LEARNING_PROJECTION, MAPPING_PROJECTION, MATRIX, NAME, ORIGIN, PARAMETER_STATE, PATHWAY, PROCESS, PROCESS_INIT, SENDER, SEPARATOR_BAR, SINGLETON, SOFT_CLAMP, TARGET, TERMINAL, TIME_SCALE, kwProcessComponentCategory, kwReceiverArg, kwSeparator
from PsyNeuLink.Globals.Preferences.ComponentPreferenceSet import is_pref_set
from PsyNeuLink.Globals.Preferences.PreferenceSet import PreferenceLevel
from PsyNeuLink.Globals.Registry import register_category
from PsyNeuLink.Globals.Utilities import append_type_to_name, convert_to_np_array, iscompatible, parameter_spec
from PsyNeuLink.Scheduling.TimeScale import CentralClock, TimeScale

# *****************************************    PROCESS CLASS    ********************************************************

# ProcessRegistry ------------------------------------------------------------------------------------------------------

defaultInstanceCount = 0 # Number of default instances (used to index name)

DEFAULT_PHASE_SPEC = 0

# FIX: NOT WORKING WHEN ACCESSED AS DEFAULT:
DEFAULT_PROJECTION_MATRIX = AUTO_ASSIGN_MATRIX
# DEFAULT_PROJECTION_MATRIX = IDENTITY_MATRIX

ProcessRegistry = {}


class ProcessError(Exception):
     def __init__(self, error_value):
         self.error_value = error_value

     def __str__(self):
         return repr(self.error_value)


# Process factory method:
@tc.typecheck
def process(process_spec=None,
            default_variable=None,
            size=None,
            pathway=None,
            initial_values:dict={},
            clamp_input:tc.optional(tc.enum(SOFT_CLAMP, HARD_CLAMP))=None,
            default_projection_matrix=DEFAULT_PROJECTION_MATRIX,
            learning:tc.optional(_is_learning_spec)=None,
            learning_rate:tc.optional(parameter_spec)=None,
            target=None,
            params=None,
            name=None,
            prefs:is_pref_set=None,
            context=None):

    """
    process(                                                \
    process_spec=None,                                      \
    default_variable=None,                               \
    pathway=None,                                           \
    initial_values=None,                                    \
    clamp_input=None,                                       \
    default_projection_matrix=None,                         \
    learning=None,                                          \
    learning_rate=None                                      \
    target=None,                                            \
    params=None,                                            \
    name=None,                                              \
    prefs=None)

    Factory method for Process: returns an instance of Process.  If called with no arguments, returns an instance of
    Process with a single `default_mechanism <Mechanism_Base.default_mechanism>`.  See `Process` for class description.

    Arguments
    ---------

    process_spec : Optional[str or Dict[param keyword, param value]] : default Process with a single default_mechanism
        specifies the Process to create.
        If it is `None`, returns a Process with a single `default_mechanism <Mechanism_Base.default_mechanism>`;
        if it is a string, uses it as the name for the Process;
        if it is a dictionary, the key for each entry must be an argument name, and its value the value to assign to
        the corresponding parameter (these will be used to instantiate the Process, and will override any values
        assigned directly to the arguments of the `process` command. If a name is not specified, the nth instance
        created will be named by using the Process' `componentType <Process_Base.componentType>` attribute as the
        base and adding an indexed suffix: ``componentType-n``.

    default_variable : Optional[List[values] or ndarray] :  default value of default_variable for origin_mechanism
        specifies the `input <Process_Input_And_Output>` to the Process if none is provided in a call to its `execute
        <Process_Base.execute>` or `run <Process_Base.run>` methods. This must be the same length as the `variable
        <Mechanism_Base.variable>` of the `origin_mechanism <Process_Base.origin_mechanism>`.

    pathway : Optional[List[ProcessingMechanism spec[, MappingProjection spec], ProcessingMechanism spec...]] : \
    default List[default_mechanism]
        specifies the set of `ProcessingMechanisms <ProcessingMechanism>` and `MappingProjections <MappingProjection>`
        between them to execute when the Process is executed.  ProcessingMechanisms can be specified using any
        of the ways used to `specify a Mechanism <Mechanism_Creation>`, or a using a `MechanismTuple
        <Process_Mechanism_Specification>` to include `runtime parameters <Mechanism_Runtime_Parameters>`.
        MappingProjections can be specified using any of the ways to `specify a Projection
        <Projection_In_Context_Specification>`, or using a `tuple <Process_Projections>` to `specify it for learning
        <Process_Learning_Sequence>`.

    initial_values : Optional[Dict[ProcessingMechanism, param value]] : default None
        specifies the values used to initialize `ProcessingMechanisms <ProcessingMechanism>` designated as
        `INITIALIZE_CYCLE` whenever the Process' `initialize <Process_Base.initialize>` method is called. The key for
        each entry must be a ProcessingMechanism `designated <Process_Mechanism_Initialize_Cycle>` `INITIALIZE_CYCLE`,
        and the value must be a number, list or np.array that is compatible with the format of the ProcessingMechanism's
        `value <Mechanism_Base.value>` attribute. ProcessingMechanisms designated as `INITIALIZE_CYCLE` but not
        specified in **initial_values** are initialized with the value of their `default <Mechanism_Base.variable>`
        attribute (the default input for that Mechanism).

    clamp_input : Optional[keyword] : default None
        specifies whether the Process' `input <Process_Base.input>` continues to be applied to the `origin_mechanism
        <Process_Base.origin_mechanism>` after its initial execution. The following keywords can be used:

            * `None`: `input <Process_Base.input>` is used only for the first execution of the `origin_mechanism
              <Process_Base.origin_mechanism>` in a `PASS` of executions.

            * SOFT_CLAMP: combines the `input <Process_Base.input>` with input from any other Projections to the
              `origin_mechanism <Process_Base.origin_mechanism>` every time it is executed in a `PASS` of executions.

            * HARD_CLAMP: applies `input <Process_Base.input>` in place of any other sources of input to the
              `origin_mechanism <Process_Base.origin_mechanism>` every time it is executed in a `PASS` of executions.

    default_projection_matrix : Optional[keyword, list or ndarray] : default DEFAULT_PROJECTION_MATRIX,
        specifies the type of matrix used for default projections (see `matrix <MappingProjection.matrix>` parameter for
        `MappingProjection`).

    learning : Optional[learning specification] : default None
        `specifies learning <Process_Learning_Sequence>` for all eligible Projections in the Process.

        .. note::  If an existing `LearningProjection` or `LearningSignal` or a call to their constructor is used for
                   the specification, the object itself is **not** be used. Rather it is used as a template (including
                   any parameters that are specified) to create the corresponding Component and any other `learning
                   Components <Process_Learning_Components>` needed to implement learning for all of the
                   `MappingProjections <MappingProjection>` in the Process.

    learning_rate : Optional[float] : default None
        specifies the `learning_rate <LearningMechanism.learning_rate>` for all `LearningMechanisms <LearningMechanism>`
        associated with the Process (see Process' `learning_rate <Process_Base.learning_rate>` attribute for
        additional information).

    target : Optional[List or ndarray] : default ndarray of zeroes
        each item specifies the value of the *TARGET* `InputState <ComparatorMechanism_Structure>` for the
        `TARGET` `ComparatorMechanism` corresponding to a `learning sequence <Process_Learning_Sequence>`
        specified for the Process.  Each item must be the same length as the `value <OutputState.value>` of the
        `OutputState specified for learning <LearningMechanism_Activation_Output>` of the last ProcessingMechanism
        in the corresponding learning sequence (see `Process_Learning_Sequence` for additional detais).

    params : Optional[Dict[param keyword, param value]
        a `parameter dictionary <ParameterState_Specification>` that can include any of the parameters above;
        the parameter's name is used as the keyword for its entry. Values specified for parameters in the dictionary
        override any assigned to those parameters in arguments of the constructor.

    name : str : default Process-<index>
        a string used for the name of the Process
        (see Registry module for conventions used in naming, including for default and duplicate names)

    prefs : PreferenceSet or specification dict : Process.classPreferences
        the `PreferenceSet` for Process (see ComponentPreferenceSet module for specification of PreferenceSet)

    COMMENT:
    context : str : default ''None''
           string used for contextualization of instantiation, hierarchical calls, executions, etc.
    COMMENT

    Returns
    -------
    instance of Process : Process

    """

    # MODIFIED 9/20/16 NEW:  REPLACED IN ARG ABOVE WITH None
    pathway = pathway or [Mechanism_Base.default_mechanism]
    # MODIFIED 9/20/16 END

    # # Called with a keyword
    # if process_spec in ProcessRegistry:
    #     return ProcessRegistry[process_spec].processSubclass(params=params, context=context)
    #
    # Called with a string that is not in the Registry, so return default type with the name specified by the string
    if isinstance(process_spec, str):
        return Process_Base(name=process_spec, params=params, context=context)

    # Called with Process specification dict (with type and params as entries within it), so:
    #    - return a Process instantiated using args passed in process_spec
    elif isinstance(process_spec, dict):
        return Process_Base(context=context, **process_spec)

    # Called without a specification, so return Process with default Mechanism
    elif process_spec is None:
        return Process_Base(default_variable=default_variable,
                            size=size,
                            pathway=pathway,
                            initial_values=initial_values,
                            clamp_input=clamp_input,
                            default_projection_matrix=default_projection_matrix,
                            learning=learning,
                            learning_rate=learning_rate,
                            target=target,
                            params=params,
                            name=name,
                            prefs=prefs,
                            context=context)

    # Can't be anything else, so return empty
    else:
        return None


kwProcessInputState = 'ProcessInputState'
kwTarget = 'target'
from PsyNeuLink.Components.States.OutputState import OutputState

# DOCUMENT:  HOW DO MULTIPLE PROCESS INPUTS RELATE TO # OF INPUTSTATES IN FIRST MECHANISM
#            WHAT HAPPENS IF LENGTH OF INPUT TO PROCESS DOESN'T MATCH LENGTH OF VARIABLE FOR FIRST MECHANISM??


class Process_Base(Process):
    """
    Process_Base(process_spec=None,                         \
    default_variable=None,                               \
    pathway=None,                                           \
    initial_values={},                                      \
    clamp_input:=None,                                      \
    default_projection_matrix=DEFAULT_PROJECTION_MATRIX,    \
    learning=None,                                          \
    learning_rate=None                                      \
    target=None,                                            \
    params=None,                                            \
    name=None,                                              \
    prefs=None,                                             \
    context=None)

    Base class for Process.

    .. note::
       Process is an abstract class and should NEVER be instantiated by a direct call to its constructor.
       It should be instantiated using the :class:`process` factory method (see it for description of parameters).

    COMMENT:
        Description
        -----------
            Process is a Category of the Component class.
            It implements a Process that is used to execute a sequence of Mechanisms connected by projections.
            NOTES:
                * if no pathway or time_scale is provided:
                    a single Mechanism of Mechanism class default_mechanism and TRIAL are used
                * the input to the Process is assigned as the input to its ORIGIN Mechanism
                * the output of the Process is taken as the value of the primary OutputState of its TERMINAL Mechanism

        Class attributes
        ----------------
        componentCategory : str : default kwProcessFunctionCategory
        className : str : default kwProcessFunctionCategory
        suffix : str : default "<kwMechanismFunctionCategory>"
        registry : dict : default ProcessRegistry
        classPreference : PreferenceSet : default ProcessPreferenceSet instantiated in __init__()
        classPreferenceLevel (PreferenceLevel): PreferenceLevel.CATEGORY
        + ClassDefaults.variable = inputValueSystemDefault                     # Used as default input value to Process)
        + paramClassDefaults = {PATHWAY: [Mechanism_Base.default_mechanism],
                                TIME_SCALE: TimeScale.TRIAL}

        Class methods
        -------------
            - execute(input, control_signal_allocations, time_scale):
                executes the Process by calling execute_functions of the Mechanisms (in order) in the pathway list
                assigns input to sender.output (and passed through mapping) of first Mechanism in the pathway list
                assigns output of last Mechanism in the pathway list to self.output
                returns output after either one time_step or the full trial (determined by time_scale)
            - register_process(): registers Process with ProcessRegistry
            [TBI: - adjust(control_signal_allocations=NotImplemented):
                modifies the control_signal_allocations while the Process is executing;
                calling it without control_signal_allocations functions like interrogate
                returns (responseState, accuracy)
            [TBI: - interrogate(): returns (responseState, accuracy)
            [TBI: - terminate(): terminates the Process and returns output
            [TBI: - accuracy(target):
                a function that uses target together with the pathway's output.value(s)
                and its accuracyFunction to return an accuracy measure;
                the target must be in a pathway-appropriate format (checked with call)

        ProcessRegistry
        ---------------
            All Processes are registered in ProcessRegistry, which maintains a dict for the subclass,
              a count for all instances of it, and a dictionary of those instances
    COMMENT

    Attributes
    ----------

    componentType : "Process"

    pathway : List[ProcessingMechanism, MappingProjection, ProcessingMechanism...]
        the `ProcessingMechanisms <ProcessingMechanism>` and `MappingProjections <MappingProjection>` between them that
        are executed in the order listed when the Process `executes <Process_Execution>`.

<<<<<<< HEAD
    process_input_states : List[ProcessInputState]
        represent the input to the Process when it is executed.  Each `ProcessInputState` represents an item of the
        `input <Process.base>` to a corresponding `InputState` of the Process' `origin_mechanism
        <Process_Base.origin_mechanism>` (see `Process_Input_And_Output` for details).
=======
        .. note::
             The value of this attribute is constructed from the `pathway` argument of the :py:func:`process`
             function, the entries of which do not necessarily have to have all items in a tuple, or even be in tuple
             form.  All entries of the `pathway` argument are converted to tuples when assigned to the `pathway`
             attribute.  Entries that are not tuples must be a Mechanism or Projection.  For tuple entries,
             the first item must be a Mechanism or Projection;  the second is optional, and `None` is entered for
             missing values; the third item is optional for Mechanism tuples (0 is the default) and is currently
             ignored for Projection tuples (and assigned `None`, as it is not currently in use).

    process_input_states : Optional[List[ProcessInputState]]
        used to represent the input to the Process, and transmit this to the InputState(s) of its `ORIGIN`
        Mechanism.  Each ProcessInputState sends a MappingProjection to one or more InputStates of the
        `ORIGIN` Mechanism.

    input :  Optional[List[value] or ndarray]
        input to the Process for each `TRIAL` of executions;  it is assigned the value of the :keyword:`input` argument
        in a call to the Process' `execute <Process_Base.execute>`  or `run <Process_Base.run>` method. Its items are
        assigned as the value of the corresponding ProcessInputStates in `process_input_states`, and must match the
        format of the `variable <Mechanism_Base.variable>` for the Process' `ORIGIN` Mechanism.

        .. note:: The :keyword:`input` attribute of a Process preserves its value throughout the execution of the
                  Process. It's value is assigned to the `variable <Mechanism_Base.variable>` attribute of
                  the `ORIGIN` Mechanism at the start of execution.  After that, by default, that Mechanism's
                  :keyword:`variable` attribute is zeroed. This is so that if the `ORIGIN` Mechanism is executed
                  again in the same `PASS` of executions (e.g., if it is part of a recurrent loop) it does not continue
                  to receive the initial input to the Process.  However, this behavior can be modified with the Process'
                  `clamp_input` attribute.

    input_value :  2d np.array : default ``instance_defaults.variable``
        same as the :keyword:`variable` attribute of the Process; contains the values of the ProcessInputStates in its
        `process_input_states` attribute.

    clamp_input : Optional[keyword]
        determines whether the Process' input continues to be applied to the `ORIGIN` Mechanism if it is executed again
        within the same `TRIAL`.  It can take the following values:
>>>>>>> 77ed6654

    input :  List[value] or ndarray
        input to the Process for each `TRIAL` of execution;  it is assigned the value of the **input** argument
        in a call to the Process' `execute <Process_Base.execute>`  or `run <Process_Base.run>` method. Each of its
        items is assigned as the `value <InputState.value>` of the corresponding `ProcessInputState` in
        `process_input_states`, and each must match the format of the corresponding item of the `variable
        <Mechanism_Base.variable>` for the Process' `origin_mechanism <Process_Base.origin_mechanism>`
        (see `Process_Input_And_Output` for details).

        .. note::
            The `input <Process_Base.input>` attribute of a Process preserves its value throughout the execution of the
            Process. It's value is assigned to the `variable <Mechanism_Base.variable>` attribute of the
            `origin_mechanism <Process_Base.origin_mechanism>` at the start of execution.  After that, by default, that
            Mechanism's `variable <Mechanism_Base.variable>` attribute is zeroed. This is so that if the
            `origin_mechanism <Process_Base.origin_mechanism>` is executed again in the same `TRIAL` of execution
            (e.g., if it is part of a recurrent loop) it does not continue to receive the initial input to the
            Process.  However, this behavior can be modified with the Process' `clamp_input <Process_Base.clamp_input>`
            attribute.

    COMMENT
        input_value :  2d np.array : default ``variableInstanceDefault``
            same as the `variable <Process_Base.variable>` attribute of the Process; contains the `value
            <InputState.value>` of each ProcessInputState in its `process_input_states` attribute.
    COMMENT

    clamp_input : Optional[keyword]
        determines whether the Process' `input <Process_Base.input>` continues to be applied to the `origin_mechanism
        <Process_Base.origin_mechanism>` if it is executed again within the same `TRIAL`.  It can take the following
        values:

        * `None`: applies the Process' `input <Process_Base.input>` to the `origin_mechanism
          <Process_Base.origin_mechanism>` only once (the first time it is executed) in a given `TRIAL` of execution.

        * `SOFT_CLAMP`: combines the Process' `input <Process_Base.input>` with input from any other Projections to the
          `origin_mechanism <Process_Base.origin_mechanism>` every time the latter is executed within a `TRIAL` of
          execution.

        * `HARD_CLAMP`: applies the Process' `input <Process_Base.input>` to the `origin_mechanism
          <Process_Base.origin_mechanism>` to the exclusion of any other source(s) of input every time the Process is
          executed.

    initial_values : Dict[ProcessingMechanism, param value]
        values used to initialize ProcessingMechanisms designated as `INITIALIZE_CYCLE` whenever the Process'
        `initialize <Process_Base.initialize>` method is called. The key for each entry is a ProcessingMechanism, and
        the value is a number, list or np.array that is assigned to that Mechanism's `value <Mechanism_Base.value>`
        attribute whenever it is initialized. `ProcessingMechanisms <ProcessingMechanism>` that are designated as
        `INITIALIZE_CYCLE` but not included in the **initial_values** specification are initialized with the value of
        their `variable <Mechanism_Base.variable>` attribute (i.e., the default input for that Mechanism).

    value: 2d np.array
        same as the `value <OutputState.value>` of the `primary OutputState <OutputState_Primary>` of
        `terminal_mechanism <Process_Base.terminal_mechanism>`.

    output_state : State
        the `primary OutputState <OutputState_Primary>` of `terminal_mechanism <Process_Base.terminal_mechanism>`.

    output : list
        same as the `output_values <Mechanism_Base.output_values>` attribute of `terminal_mechanism
        <Process_Base.terminal_mechanism>`.

    COMMENT
    .. _mechs : List[MechanismTuple]
         :class:`MechanismTuple` for all Mechanisms in the Process, listed in the order specified in pathway.
         MechanismTuples are of the form: (Mechanism, runtime_params, phase) where runtime_params is dictionary
         of {argument keyword: argument values} entries and phase is an int.
         Note:  the list includes ComparatorMechanisms and LearningMechanisms.

    .. _allMechanisms : MechanismList
         Contains all Mechanisms in the System (based on _mechs).

    .. _origin_mechs : List[MechanismTuple]
         Contains a tuple for the `ORIGIN` Mechanism of the Process.
         (Note:  the use of a list is for compatibility with the MechanismList object)

    .. _terminal_mechs : List[MechanismTuple]
         Contains a tuple for the `TERMINAL` Mechanism of the Process.
         (Note:  the use of a list is for compatibility with the MechanismList object)

    .. _target_mechs : List[MechanismTuple]
         Contains a tuple for the `TARGET` Mechanism of the Process.
         (Note:  the use of a list is for compatibility with the MechanismList object)

    .. _learning_mechs : List[MechanismTuple]
         `MechanismTuples <Mechanism.MechanismTuples>` for all `LearningMechanism <LearningMechanisms>` in the
         Process (used for learning).

    .. mechanisms : List[Mechanism]
         List of all Mechanisms in the Process.
         property that points to _allMechanisms.mechanisms (see below).
    COMMENT

    mechanism_names : List[str]
        the names of the Mechanisms listed in the `Mechanisms <Process_Base.mechanisms>` attribute.

        .. property that points to _allMechanisms.names (see below).

    mechanisms : List[Mechanism]
        *all* of the Mechanisms in the Process, including those in the `pathway <Process_Base.pathway>`
        and those created for `learning <Process_Learning_Sequence>`.

    origin_mechanism : Mechanism
        the `ORIGIN` Mechanism of the Process (see `Process Mechanisms <Process_Mechanisms>` for a description).

    COMMENT
    ..  origin_mechanisms : MechanismList
            a list with the `ORIGIN` Mechanism of the Process.

            .. note:: A Process can have only one `ORIGIN` Mechanism; the use of a list is for compatibility with
                      methods that are also used for Systems.
    COMMENT

    terminal_mechanism : Mechanism
        the `TERMINAL` Mechanism of the Process (see `Process Mechanisms <Process_Mechanisms>` for a description).

    COMMENT
    ..  terminalMechanisms : MechanismList
            a list with the `TERMINAL` Mechanism of the Process.

            .. note:: A Process can have only one `TERMINAL` Mechanism; the use of a list is for compatibility with
                      methods that are also used for Systems.
    COMMENT

    learning_mechanisms : MechanismList
        all of the `LearningMechanisms in the Process <Process_Learning_Sequence>`, listed in
        ``learning_mechanisms.data``.

        .. based on _learning_mechs

    target_mechanisms : MechanismList
        the `TARGET` Mechanisms for the Process, listed in ``target_mechanisms.data``;  each is a `ComparatorMechanism`
        associated with the last ProcessingMechanism of a `learning sequence <Process_Learning_Sequence>` in the
        Process;

        COMMENT:
        .. note:: A Process can have only one `TARGET` Mechanism; the use of a list is for compatibility with
                  methods that are also used for Systems.
        COMMENT

        COMMENT:
            based on _target_mechs
        COMMENT

    systems : List[System]
        the `Systems <System>` to which the Process belongs.

      .. _phaseSpecMax : int : default 0
             phase of last (set of) ProcessingMechanism(s) to be executed in the Process.
             It is assigned to the ``phaseSpec`` for the Mechanism in the pathway with the largest ``phaseSpec`` value.

      .. numPhases : int : default 1
            the number of :ref:`phases <System_Execution_Phase>` for the Process.

        COMMENT:
            It is assigned as ``_phaseSpecMax + 1``.
        COMMENT

      .. _isControllerProcess : bool : :keyword:`False`
             identifies whether the Process is an internal one created by a ControlMechanism.

    learning : Optional[LearningProjection]
        indicates whether the Process is configured for learning.  If it has a value other than `None`, then `learning
        has been configured <Process_Learning_Specification>` for one or more `MappingProjections <MappingProjection>`
        in the Process;  if it is `None`, none of MappingProjections in the Process has been configured for learning.

        .. note::
           The `learning <Process_Base.learning>` attribute of a Process may have a value other than `None` even
           if no assignment is made to the **learning** argument of the `process` command;  this occurs if one or more
           MappingProjections in the Process are `specified individually for learning
           <Process_Learning_Specification>`.

        COMMENT:
        .. note::  If an existing `LearningProjection` or a call to the constructor is used for the specification,
                   the object itself will **not** be used as the LearningProjection for the Process. Rather it
                   will be used as a template (including any parameters that are specified) for creating
                   LearningProjections for all of the `MappingProjections <MappingProjection>` in the Process.

                   .. _learning_enabled : bool
                      indicates whether or not learning is enabled.  This only has effect if the ``learning`` parameter
                      has been specified (see above).
        COMMENT

    learning_rate : float : default None
        determines the `learning_rate <LearningMechanism.learning_rate>` used for `MappingProjections
        <MappingProjection>` `specified for learning <Process_Learning_Sequence>` in the Process that do not have their
        `learning_rate <LearningProjection.learning_rate>` otherwise specified.   If is `None`, and the Process is
        executed as part of a `System`, and the System has a `learning_rate <System.learning_rate>` specified, then that
        is the value used.  Otherwise, the default value of the :keyword:`learning_rate` parameter for the `function
        <LearningMechanism.function>` of the `LearningMechanism associated with each MappingProjection
        <Process_Learning_Sequence>` is used.  If a :keyword:`learning_rate` is specified for the `LearningSignal
        <LearningSignal_Learning_Rate>` or `LearningProjection <LearningProjection_Function_and_Learning_Rate>`
        associated with a MappingProjection, that is applied in addition to any specified for the Process or the
        relevant LearningMechanism.

    results : List[OutputState.value]
        the return values from a sequence of executions of the Process;  its value is `None` if the Process has not
        been executed.

    timeScale : TimeScale : default TimeScale.TRIAL
        determines the default `TimeScale` value used by Mechanisms in the pathway.

    name : str : default Process-<index>
        the name of the Process.
        Specified in the **name** argument of the constructor for the Process;
        if not is specified, a default is assigned by ProcessRegistry
        (see :ref:`Registry <LINK>` for conventions used in naming, including for default and duplicate names).

    prefs : PreferenceSet or specification dict : Process.classPreferences
        the `PreferenceSet` for the Process.
        Specified in the **prefs** argument of the constructor for the Process;  if it is not specified, a default is
        assigned using `classPreferences` defined in __init__.py (see :ref:`PreferenceSet <LINK>` for details).


    """

    componentCategory = kwProcessComponentCategory
    className = componentCategory
    suffix = " " + className
    componentType = "Process"

    registry = ProcessRegistry

    classPreferenceLevel = PreferenceLevel.CATEGORY
    # These will override those specified in TypeDefaultPreferences
    # classPreferences = {
    #     kwPreferenceSetName: 'ProcessCustomClassPreferences',
    #     kpReportOutputPref: PreferenceEntry(False, PreferenceLevel.INSTANCE)}
    # Use inputValueSystemDefault as default input to process

    class ClassDefaults(Process.ClassDefaults):
        variable = None

    paramClassDefaults = Component.paramClassDefaults.copy()
    paramClassDefaults.update({TIME_SCALE: TimeScale.TRIAL,
                               '_execution_id': None,
                               PATHWAY: None,
                               'input':[],
                               'process_input_states': [],
                               'targets': None,
                               'target_input_states': [],
                               'systems': [],
                               '_phaseSpecMax': 0,
                               '_isControllerProcess': False
                               })

    default_pathway = [Mechanism_Base.default_mechanism]

    @tc.typecheck
    def __init__(self,
                 default_variable=None,
                 size=None,
                 pathway=default_pathway,
                 initial_values=None,
                 clamp_input=None,
                 default_projection_matrix=DEFAULT_PROJECTION_MATRIX,
                 learning=None,
                 learning_rate=None,
                 target=None,
                 params=None,
                 name=None,
                 prefs:is_pref_set=None,
                 context=None):

        # Assign args to params and functionParams dicts (kwConstants must == arg names)
        params = self._assign_args_to_param_dicts(pathway=pathway,
                                                  initial_values=initial_values,
                                                  clamp_input=clamp_input,
                                                  default_projection_matrix=default_projection_matrix,
                                                  learning=learning,
                                                  learning_rate=learning_rate,
                                                  target=target,
                                                  params=params)
        self.function = self.execute

        register_category(entry=self,
                          base_class=Process_Base,
                          name=name,
                          registry=ProcessRegistry,
                          context=context)

        if not context:
            # context = self.__class__.__name__
            context = INITIALIZING + self.name + kwSeparator + PROCESS_INIT

        super(Process_Base, self).__init__(default_variable=default_variable,
                                           size=size,
                                           param_defaults=params,
                                           name=self.name,
                                           prefs=prefs,
                                           context=context)


    def _validate_variable(self, variable, context=None):
        """Convert ClassDefaults.variable, instance_defaults.variable, and variable to 2D np.array: one 1D value for each input state

        :param variable:
        :param context:
        :return:
        """

        variable = self._update_variable(super(Process_Base, self)._validate_variable(variable, context))

        # Force Process variable specification to be a 2D array (to accommodate multiple input states of 1st mech):
        if self.ClassDefaults.variable is not None:
            self.ClassDefaults.variable = convert_to_np_array(self.ClassDefaults.variable, 2)
        if self.instance_defaults.variable is not None:
            self.instance_defaults.variable = convert_to_np_array(self.instance_defaults.variable, 2)
        if variable is not None:
            variable = self._update_variable(convert_to_np_array(variable, 2))

        return variable

    def _validate_params(self, request_set, target_set=None, context=None):
        """Validate initial_values args
           Note: validation of target (for learning) is deferred until _instantiate_target since,
                 if it doesn't have a TARGET Mechanism (see _check_for_target_mechanisms),
                 it will not need a target.
        """

        super()._validate_params(request_set=request_set, target_set=target_set, context=context)

        # Note: target_set (argument of validate_params) should not be confused with
        #       self.target (process attribute for learning)
        if INITIAL_VALUES in target_set and target_set[INITIAL_VALUES]:
            for mech, value in target_set[INITIAL_VALUES].items():
                if not isinstance(mech, Mechanism):
                    raise SystemError("{} (key for entry in initial_values arg for \'{}\') "
                                      "is not a Mechanism object".format(mech, self.name))

    def _instantiate_attributes_before_function(self, context=None):
        """Call methods that must be run before function method is instantiated

        Need to do this before _instantiate_function as mechanisms in pathway must be instantiated
            in order to assign input Projection and self.outputState to first and last mechanisms, respectively

        :param context:
        :return:
        """
        self._instantiate_pathway(context=context)
        # super(Process_Base, self)._instantiate_function(context=context)

    def _instantiate_function(self, context=None):
        """Override Function._instantiate_function:

        This is necessary to:
        - insure there is no FUNCTION specified (not allowed for a Process object)
        - suppress validation (and attendant execution) of Process execute method (unless VALIDATE_PROCESS is set)
            since generally there is no need, as all of the mechanisms in the pathway have already been validated;
            Note: this means learning is not validated either
        """

        if self.paramsCurrent[FUNCTION] != self.execute:
            print("Process object ({0}) should not have a specification ({1}) for a {2} param;  it will be ignored").\
                format(self.name, self.paramsCurrent[FUNCTION], FUNCTION)
            self.paramsCurrent[FUNCTION] = self.execute
        # If validation pref is set, instantiate and execute the Process
        if self.prefs.paramValidationPref:
            super(Process_Base, self)._instantiate_function(context=context)
        # Otherwise, just set Process output info to the corresponding info for the last mechanism in the pathway
        else:
            self.value = self.pathway[-1].output_state.value

# DOCUMENTATION:
#         Uses paramClassDefaults[PATHWAY] == [Mechanism_Base.default_mechanism] as default
#         1) ITERATE THROUGH CONFIG LIST TO PARSE AND INSTANTIATE EACH MECHANISM ITEM
#             - RAISE EXCEPTION IF TWO PROJECTIONS IN A ROW
#         2) ITERATE THROUGH CONFIG LIST AND ASSIGN PROJECTIONS (NOW THAT ALL MECHANISMS ARE INSTANTIATED)
#
#

    def _instantiate_pathway(self, context):
        # DOCUMENT:  Projections SPECIFIED IN A PATHWAY MUST BE A MappingProjection
        # DOCUMENT:
        # Each item in Pathway can be a Mechanism or Projection object, class ref, or specification dict,
        #     str as name for a default Mechanism,
        #     keyword (IDENTITY_MATRIX or FULL_CONNECTIVITY_MATRIX) as specification for a default Projection,
        #     or a tuple with any of the above as the first item and a param dict as the second
        """Construct pathway list of Mechanisms and Projections used to execute process

        Iterate through Pathway, parsing and instantiating each Mechanism item;
            - raise exception if two Projections are found in a row;
            - for last Mechanism in Pathway, assign ouputState to Process.outputState
        Iterate through Pathway, assigning Projections to Mechanisms:
            - first Mechanism in Pathway:
                if it does NOT already have any projections:
                    assign Projection(s) from ProcessInputState(s) to corresponding Mechanism.input_state(s):
                if it DOES already has a Projection, and it is from:
                    (A) the current Process input, leave intact
                    (B) another Process input, if verbose warn
                    (C) another Mechanism in the current process, if verbose warn about recurrence
                    (D) a Mechanism not in the current Process or System, if verbose warn
                    (E) another Mechanism in the current System, OK so ignore
                    (F) from something other than a Mechanism in the System, so warn (irrespective of verbose)
                    (G) a Process in something other than a System, so warn (irrespective of verbose)
            - subsequent Mechanisms:
                assign projections from each Mechanism to the next one in the list:
                - if Projection is explicitly specified as item between them in the list, use that;
                - if Projection is NOT explicitly specified,
                    but the next Mechanism already has a Projection from the previous one, use that;
                - otherwise, instantiate a default MappingProjection from previous Mechanism to next:
                    use kwIdentity (identity matrix) if len(sender.value) == len(receiver.instance_defaults.variable)
                    use FULL_CONNECTIVITY_MATRIX (full connectivity matrix with unit weights) if the lengths are not equal
                    use FULL_CONNECTIVITY_MATRIX (full connectivity matrix with unit weights) if LEARNING has been set

        :param context:
        :return:
        """
        pathway = self.paramsCurrent[PATHWAY]
        self._mechs = []
        self._learning_mechs = []
        self._target_mechs = []

        self._standardize_config_entries(pathway=pathway, context=context)

        # VALIDATE PATHWAY THEN PARSE AND INSTANTIATE MECHANISM ENTRIES  ------------------------------------
        self._parse_and_instantiate_mechanism_entries(pathway=pathway, context=context)

        # Identify origin and terminal mechanisms in the process and
        #    and assign the mechanism's status in the process to its entry in the mechanism's processes dict
        self.first_mechanism = pathway[0]
        self.first_mechanism.processes[self] = ORIGIN
        self._origin_mechs = [pathway[0]]
        self.origin_mechanisms = MechanismList(self, self._origin_mechs)

        # Assign last mechanism in pathway to last_mechanism attribute
        i = -1
        while not isinstance(pathway[i],Mechanism_Base):
            i -=1
        self.last_mechanism = pathway[i]

        if self.last_mechanism is self.first_mechanism:
            self.last_mechanism.processes[self] = SINGLETON
        else:
            self.last_mechanism.processes[self] = TERMINAL
        self._terminal_mechs = [pathway[-1]]
        self.terminal_mechanisms = MechanismList(self, self._terminal_mechs)

        # # Assign process OutputState to last mechanisms in pathway
        # self.outputState = self.last_mechanism.outputState

        # PARSE AND INSTANTIATE PROJECTION ENTRIES  ------------------------------------

        self._parse_and_instantiate_projection_entries(pathway=pathway, context=context)

        self.pathway = pathway

        self._instantiate__deferred_inits(context=context)

        if self.learning:
            self._check_for_target_mechanisms()
            if self._target_mechs:
                self._instantiate_target_input(context=context)
            self._learning_enabled = True
        else:
            self._learning_enabled = False

        self._allMechanisms = MechanismList(self, self._mechs)
        self.learning_mechanisms = MechanismList(self, self._learning_mechs)
        self.target_mechanisms = MechanismList(self, self._target_mechs)

    def _standardize_config_entries(self, pathway, context=None):

        from PsyNeuLink.Components.Mechanisms.Mechanism import _is_mechanism_spec
# FIX: SHOULD MOVE VALIDATION COMPONENTS BELOW TO Process._validate_params
        self.runtime_params_dict = {}

        # Kristen modified 5/24
        # in  ALL mechanism tuples, the middle entry is set to zero (formerly used for specifying runtime params)
        # rightmost entry is set to zero (formerly phase spec)
        # if _is_mechanism_spec, runtime_params_dict[mechanism] is set to actual runtime params

        for i in range(len(pathway)):
            config_item = pathway[i]
            # if this element of the pathway is a tuple
            if isinstance(config_item, tuple):
                # and the tuple has 1 item
                if len(config_item) is 1:
                    # if the tuple contains either a Mechanism or a Projection
                    if _is_mechanism_spec(config_item[0]) or _is_projection_spec(config_item[0]):

                        # Replace it with just the mech or proj
                        pathway[i] = config_item
                        # if it's a mechanism, set the runtime params to None
                        if _is_mechanism_spec(config_item[0]):
                            self.runtime_params_dict[config_item[0]] = None
                    # otherwise the tuple is not valid
                    else:
                        raise ProcessError("First item of tuple ({}) in entry {} of pathway for {}"
                                           " is neither a Mechanism nor a Projection specification".
                                           format(config_item[0], i, self.name))
                # If the tuple has two items
                if len(config_item) is 2:

                    # Replace it with just the mech or proj
                    pathway[i] = config_item[0]

                    # If it's a mechanism
                    if _is_mechanism_spec(config_item[0]):
                        # and its second element is a dict
                        if isinstance(config_item[1], dict):
                            # set the mechanism's runtime params to be the second element
                            self.runtime_params_dict[config_item[0]] = config_item[1]
                        # if the second element is not a dict, then it's not valid
                        else:
                            raise ProcessError("Second item of tuple ({}) in item {} of pathway for {}"
                                               " is not a params dict.".
                                               format(config_item[1], i, self.name))
                    # if the first element is not a mechanism, then it's not valid
                    else:
                        raise ProcessError("Projection cannot have a runtime params dict".format(config_item[0],
                                                                                                 i, self.name))
                # config_item should not have more than 2 elements
                if len(config_item) > 2:
                    raise ProcessError("The tuple for item {} of pathway for {} has more than two items {}".
                                       format(i, self.name, config_item))
            else:
                # If the item is a Mechanism or a Projection
                if _is_mechanism_spec(pathway[i]) or _is_projection_spec(pathway[i]):
                    # if it's a mechanism, set runtime params to None
                    if _is_mechanism_spec(pathway[i]):
                        self.runtime_params_dict[pathway[i]] = None

                else:
                    raise ProcessError("Item of {} of pathway for {}"
                                       " is neither a Mechanism nor a Projection specification".
                                       format(i, self.name))

    def _parse_and_instantiate_mechanism_entries(self, pathway, context=None):

# FIX: SHOULD MOVE VALIDATION COMPONENTS BELOW TO Process._validate_params
        # - make sure first entry is not a Projection
        # - make sure Projection entries do NOT occur back-to-back (i.e., no two in a row)
        # - instantiate Mechanism entries

        previous_item_was_projection = False

        for i in range(len(pathway)):
            item = pathway[i]

            # Get max phaseSpec for Mechanisms in pathway
            # if not phase_spec:
            #     phase_spec = 0
            # self._phaseSpecMax = int(max(math.floor(float(phase_spec)), self._phaseSpecMax))

            # VALIDATE PLACEMENT OF PROJECTION ENTRIES  ----------------------------------------------------------

            # Can't be first entry, and can never have two in a row

            # Config entry is a Projection
            if _is_projection_spec(item):
                # Projection not allowed as first entry
                if i==0:
                    raise ProcessError("Projection cannot be first entry in pathway ({0})".format(self.name))
                # Projections not allowed back-to-back
                if previous_item_was_projection:
                    raise ProcessError("Illegal sequence of two adjacent projections ({0}:{1} and {1}:{2})"
                                       " in pathway for {3}".
                                       format(i-1, pathway[i-1], i, pathway[i], self.name))
                previous_item_was_projection = True
                continue

            previous_item_was_projection = False
            mech = item

            # INSTANTIATE MECHANISM  -----------------------------------------------------------------------------

            # Must do this before assigning projections (below)
            # Mechanism entry must be a Mechanism object, class, specification dict, str, or (Mechanism, params) tuple
            # Don't use params item of tuple (if present) to instantiate Mechanism, as they are runtime only params

            # Entry is NOT already a Mechanism object
            if not isinstance(mech, Mechanism):
                # Note: need full pathname for mechanism factory method, as "mechanism" is used as local variable below
                mech = PsyNeuLink.Components.Mechanisms.Mechanism.mechanism(mech, context=context)
                if not mech:
                    raise ProcessError("Entry {0} ({1}) is not a recognized form of Mechanism specification".
                                       format(i, mech))
                # Params in mech tuple must be a dict or None
                # if params and not isinstance(params, dict):
                #     raise ProcessError("Params entry ({0}) of tuple in item {1} of pathway for {2} is not a dict".
                #                           format(params, i, self.name))
                # Replace Pathway entry with new tuple containing instantiated Mechanism object and params
                pathway[i] = mech


            # Entry IS already a Mechanism object
            # Add entry to _mechs and name to mechanism_names list
            # mech.phaseSpec = phase_spec
            # Add Process to the mechanism's list of processes to which it belongs
            if not self in mech.processes:
                mech.processes[self] = INTERNAL
                self._mechs.append(pathway[i])
            # self.mechanism_names.append(mech.name)

            # FIX: ADD RECURRENT PROJECTION AND MECHANISM
            # IMPLEMENTATION NOTE:  THIS IS A TOTAL HACK TO ALLOW SELF-RECURRENT MECHANISMS IN THE CURRENT SYSTEM
            #                       SHOULD BE HANDLED MORE APPROPRIATELY IN COMPOSITION
            # If this is the last mechanism in the pathway, and it has a self-recurrent Projection,
            #    add that to the pathway so that it can be identified and assigned for learning if so specified
            if i+1 == len(pathway):
                if any(any(proj.receiver.owner is mech
                           for proj in state.efferents)
                       for state in mech.output_states):
                    for state in mech.output_states:
                        for proj in state.efferents:
                            if proj.receiver.owner is mech:
                                pathway.append(proj)
                                pathway.append(pathway[i])


        # Validate initial values
        # FIX: CHECK WHETHER ALL MECHANISMS DESIGNATED AS INITALIZE HAVE AN INITIAL_VALUES ENTRY
        if self.initial_values:
            for mech, value in self.initial_values.items():
                if not mech in self.mechanisms:
                    raise SystemError("{} (entry in initial_values arg) is not a Mechanism in pathway for \'{}\'".
                                      format(mech.name, self.name))
                if not iscompatible(value, mech.instance_defaults.variable):
                    raise SystemError("{} (in initial_values arg for {}) is not a valid value for {}".
                                      format(value,
                                             append_type_to_name(self),
                                             append_type_to_name(mech)))

    def _parse_and_instantiate_projection_entries(self, pathway, context=None):

        # ASSIGN DEFAULT PROJECTION PARAMS

        # If learning is specified for the Process, add learning specification to default Projection params
        if self.learning:

            # if spec is LEARNING or ENABLED (convenience spec),
            #    change to Projection version of keyword for consistency below
            if self.learning in {LEARNING, LEARNING_PROJECTION, ENABLED}:
                self.learning = LEARNING

            # FIX: IF self.learning IS AN ACTUAL LearningProjection OBJECT, NEED TO RESPECIFY AS CLASS + PARAMS
            # FIX:     OR CAN THE SAME LearningProjection OBJECT BE SHARED BY MULTIPLE PROJECTIONS?
            # FIX:     DOES IT HAVE ANY INTERNAL STATE VARIABLES OR PARAMS THAT NEED TO BE PROJECTIONS-SPECIFIC?
            # FIX:     MAKE IT A COPY?

            matrix_spec = (self.default_projection_matrix, self.learning)
        else:
            matrix_spec = self.default_projection_matrix

        projection_params = {FUNCTION_PARAMS:
                                 {MATRIX: matrix_spec}}

        for i in range(len(pathway)):
                item = pathway[i]
                learning_projection_specified = False
                #region FIRST ENTRY

                # Must be a Mechanism (enforced above)
                # Assign input(s) from Process to it if it doesn't already have any
                # Note: does not include learning (even if specified for the process)
                if i == 0:
                    # Relabel for clarity
                    mech = item

                    # Check if first Mechanism already has any projections and, if so, issue appropriate warning
                    if mech.input_state.path_afferents:
                        self._issue_warning_about_existing_projections(mech, context)

                    # Assign input Projection from Process
                    self._assign_process_input_projections(mech, context=context)
                    continue
                #endregion

                #region SUBSEQUENT ENTRIES

                # Item is a Mechanism
                item = item
                if isinstance(item, Mechanism):

                    preceding_item = pathway[i-1]


                    # PRECEDING ITEM IS A PROJECTION
                    if isinstance(preceding_item, Projection):
                        if self.learning:

                            # Check if preceding_item has a matrix ParameterState and, if so, it has any learningSignals
                            # If it does, assign them to learning_projections
                            try:
                                learning_projections = list(projection for
                                                        projection in
                                                        preceding_item._parameter_states[MATRIX].mod_afferents
                                                        if isinstance(projection, LearningProjection))

                            # preceding_item doesn't have a _parameter_states attrib, so assign one with self.learning
                            except AttributeError:
                                # Instantiate _parameter_states Ordered dict with ParameterState and self.learning
                                preceding_item._parameter_states = _instantiate_state_list(
                                                                                owner=preceding_item,
                                                                                state_list=[(MATRIX,
                                                                                             self.learning)],
                                                                                state_type=ParameterState,
                                                                                state_param_identifier=PARAMETER_STATE,
                                                                                constraint_value=self.learning,
                                                                                constraint_value_name=LEARNING_PROJECTION,
                                                                                context=context)

                            # preceding_item has _parameter_states but not (yet!) one for MATRIX, so instantiate it
                            except KeyError:
                                # Instantiate ParameterState for MATRIX
                                preceding_item._parameter_states[MATRIX] = _instantiate_state(
                                                                                owner=preceding_item,
                                                                                state_type=ParameterState,
                                                                                state_name=MATRIX,
                                                                                state_spec=PARAMETER_STATE,
                                                                                state_params=self.learning,
                                                                                constraint_value=self.learning,
                                                                                constraint_value_name=LEARNING_PROJECTION,
                                                                                context=context)
                            # preceding_item has ParameterState for MATRIX,
                            else:
                                if not learning_projections:
                                    # Add learningProjection to Projection if it doesn't have one
                                    _add_projection_to(preceding_item,
                                                      preceding_item._parameter_states[MATRIX],
                                                      projection_spec=self.learning)
                        continue

                    # Preceding item was a Mechanism, so check if a Projection needs to be instantiated between them
                    # Check if Mechanism already has a Projection from the preceding Mechanism, by testing whether the
                    #    preceding mechanism is the sender of any projections received by the current one's inputState
    # FIX: THIS SHOULD BE DONE FOR ALL INPUTSTATES
    # FIX: POTENTIAL PROBLEM - EVC *CAN* HAVE MULTIPLE PROJECTIONS FROM (DIFFERENT outputStates OF) THE SAME MECHANISM

                    # PRECEDING ITEM IS A MECHANISM
                    projection_list = item.input_state.path_afferents
                    projection_found = False
                    for projection in projection_list:
                        # Current mechanism DOES receive a Projection from the preceding item
                        if preceding_item == projection.sender.owner:
                            projection_found = True
                            if self.learning:
                                # Make sure Projection includes a learningSignal and add one if it doesn't
                                try:
                                    matrix_param_state = projection._parameter_states[MATRIX]

                                # Projection doesn't have a _parameter_states attrib, so assign one with self.learning
                                except AttributeError:
                                    # Instantiate _parameter_states Ordered dict with ParameterState for self.learning
                                    projection._parameter_states = _instantiate_state_list(
                                                                                owner=preceding_item,
                                                                                state_list=[(MATRIX,
                                                                                             self.learning)],
                                                                                state_type=ParameterState,
                                                                                state_param_identifier=PARAMETER_STATE,
                                                                                constraint_value=self.learning,
                                                                                constraint_value_name=LEARNING_PROJECTION,
                                                                                context=context)

                                # Projection has _parameter_states but not (yet!) one for MATRIX,
                                #    so instantiate it with self.learning
                                except KeyError:
                                    # Instantiate ParameterState for MATRIX
                                    projection._parameter_states[MATRIX] = _instantiate_state(
                                                                                owner=preceding_item,
                                                                                state_type=ParameterState,
                                                                                state_name=MATRIX,
                                                                                state_spec=PARAMETER_STATE,
                                                                                state_params=self.learning,
                                                                                constraint_value=self.learning,
                                                                                constraint_value_name=LEARNING_PROJECTION,
                                                                                context=context)

                                # Check if Projection's matrix param has a learningSignal
                                else:
                                    if not (any(isinstance(projection, LearningProjection) for
                                                projection in matrix_param_state.mod_afferents)):
                                        _add_projection_to(projection,
                                                          matrix_param_state,
                                                          projection_spec=self.learning)

                                if self.prefs.verbosePref:
                                    print("LearningProjection added to Projection from Mechanism {0} to Mechanism {1} "
                                          "in pathway of {2}".format(preceding_item.name, item.name, self.name))
                            break

                    if not projection_found:
                        # No Projection found, so instantiate MappingProjection from preceding mech to current one;
                        # Note:  If self.learning arg is specified, it has already been added to projection_params above
                        MappingProjection(sender=preceding_item,
                                          receiver=item,
                                          params=projection_params,
                                          name='{} from {} to {}'.
                                          format(MAPPING_PROJECTION, preceding_item.name, item.name)
                                          )
                        if self.prefs.verbosePref:
                            print("MappingProjection added from Mechanism {0} to Mechanism {1}"
                                  " in pathway of {2}".format(preceding_item.name, item.name, self.name))

                # Item is a Projection or specification for one
                else:
                    # Instantiate Projection, assigning mechanism in previous entry as sender and next one as receiver
                    # IMPLEMENTATION NOTE:  FOR NOW:
                    #    - ASSUME THAT PROJECTION SPECIFICATION (IN item) IS ONE OF THE FOLLOWING:
                    #        + Projection object
                    #        + Matrix object
                    # #        +  Matrix keyword (IDENTITY_MATRIX or FULL_CONNECTIVITY_MATRIX)
                    #        +  Matrix keyword (use "is_projection" to validate)
                    #    - params IS IGNORED
    # 9/5/16:
    # FIX: IMPLEMENT _validate_params TO VALIDATE PROJECTION SPEC USING Projection.is_projection
    # FIX: ADD SPECIFICATION OF PROJECTION BY KEYWORD:
    # FIX: ADD learningSignal spec if specified at Process level (overrided individual projection spec?)

                    # FIX: PARSE/VALIDATE ALL FORMS OF PROJECTION SPEC (ITEM PART OF TUPLE) HERE:
                    # FIX:                                                          CLASS, OBJECT, DICT, STR, TUPLE??
                    # IMPLEMENT: MOVE State._instantiate_projections_to_state(), _check_projection_receiver()
                    #            and _parse_projection_ref() all to Projection_Base.__init__() and call that
                    #           VALIDATION OF PROJECTION OBJECT:
                    #                MAKE SURE IT IS A MappingProjection
                    #                CHECK THAT SENDER IS pathway[i-1][OBJECT_ITEM]
                    #                CHECK THAT RECEVIER IS pathway[i+1][OBJECT_ITEM]


                    # Get sender for Projection
                    sender_mech=pathway[i-1]

                    # Get receiver for Projection
                    try:
                        receiver_mech=pathway[i+1]
                    except IndexError:
                       # There are no more entries in the pathway
                       #    so the Projection had better project to a mechanism already in the pathway;
                       #    otherwise, raise and exception
                       try:
                           receiver_mech = item.receiver.owner
                           if not receiver_mech in [object_item for object_item in pathway]:
                               raise AttributeError
                       except AttributeError:
                           raise ProcessError("The last entry in the pathway for {} is a project specification {}, "
                                              "so its receiver must be a Mechanism in the pathway".
                                              format(self.name, item))

                    # Projection spec is an instance of a MappingProjection
                    if isinstance(item, MappingProjection):
                        # Check that Projection's sender and receiver are to the mech before and after it in the list
                        # IMPLEMENT: CONSIDER ADDING LEARNING TO ITS SPECIFICATION?
    # FIX: SHOULD MOVE VALIDATION COMPONENTS BELOW TO Process._validate_params

                        # If initialization of MappingProjection has been deferred,
                        #    check sender and receiver, assign them if they have not been assigned, and initialize it
                        if item.init_status is InitStatus.DEFERRED_INITIALIZATION:
                            # Check sender arg
                            try:
                                sender_arg = item.init_args[SENDER]
                            except AttributeError:
                                raise ProcessError("PROGRAM ERROR: init_status of {} is {} but it does not have init_args".
                                                   format(item, InitStatus.DEFERRED_INITIALIZATION))
                            except KeyError:
                                raise ProcessError("PROGRAM ERROR: Value of {} is {} "
                                                   "but init_args does not have entry for {}".
                                                   format(item.init_args[NAME], InitStatus.DEFERRED_INITIALIZATION, SENDER))
                            else:
                                # If sender is not specified for the Projection,
                                #    assign mechanism that precedes in pathway
                                if sender_arg is None:
                                    item.init_args[SENDER] = sender_mech
                                elif sender_arg is not sender_mech:
                                    raise ProcessError("Sender of Projection ({}) specified in item {} of"
                                                       " pathway for {} is not the Mechanism ({}) "
                                                       "that precedes it in the pathway".
                                                       format(item.init_args[NAME],
                                                              i, self.name, sender_mech.name))
                            # Check receiver arg
                            try:
                                receiver_arg = item.init_args[kwReceiverArg]
                            except AttributeError:
                                raise ProcessError("PROGRAM ERROR: init_status of {} is {} but it does not have init_args".
                                                   format(item, InitStatus.DEFERRED_INITIALIZATION))
                            except KeyError:
                                raise ProcessError("PROGRAM ERROR: init_status of {} is {} "
                                                   "but init_args does not have entry for {}".
                                                   format(item.init_args[NAME], InitStatus.DEFERRED_INITIALIZATION, kwReceiverArg))
                            else:
                                # If receiver is not specified for the Projection,
                                #    assign mechanism that follows it in the pathway
                                if receiver_arg is None:
                                    item.init_args[kwReceiverArg] = receiver_mech
                                elif receiver_arg is not receiver_mech:
                                    raise ProcessError("Receiver of Projection ({}) specified in item {} of"
                                                       " pathway for {} is not the Mechanism ({}) "
                                                       "that follows it in the pathway".
                                                       format(item.init_args[NAME],
                                                              i, self.name, receiver_mech.name))

                            # Check if it is specified for learning
                            matrix_spec = item.function_params[MATRIX]
                            if (isinstance(matrix_spec, tuple) and
                                        (matrix_spec[1] in {LEARNING, LEARNING_PROJECTION} or
                                             isinstance(matrix_spec[1], (LearningProjection, LearningSignal)))):
                                self.learning = True

                            # Complete initialization of Projection
                            item._deferred_init()

                        if not item.sender.owner is sender_mech:
                            raise ProcessError("Sender of Projection ({}) specified in item {} of pathway for {} "
                                               "is not the Mechanism ({}) that precedes it in the pathway".
                                               format(item.name, i, self.name, sender_mech.name))
                        if not item.receiver.owner is receiver_mech:
                            raise ProcessError("Receiver of Projection ({}) specified in item {} of pathway for "
                                               "{} is not the Mechanism ({}) that follows it in the pathway".
                                               format(item.name, i, self.name, sender_mech.name))
                        projection = item

                        if projection.has_learning_projection is True:
                            self.learning = True

                        # TEST
                        # if params:
                        #     projection.matrix = params

                    # Projection spec is a MappingProjection class reference
                    elif inspect.isclass(item) and issubclass(item, MappingProjection):
                        # if params:
                        #     # Note:  If self.learning is specified, it has already been added to projection_params above
                        #     projection_params = params
                        projection = MappingProjection(sender=sender_mech,
                                             receiver=receiver_mech,
                                             # params=projection_params
                                                       )

                    # Projection spec is a matrix spec, a keyword for one, or a (matrix, LearningProjection) tuple
                    # Note: this is tested above by call to _is_projection_spec()
                    elif (isinstance(item, (np.matrix, str, tuple)) or
                              (isinstance(item, np.ndarray) and item.ndim == 2)):
                        # If a LearningProjection is explicitly specified for this Projection, use it
                        # MODIFIED 8/14/17 OLD [WAS ALREADY COMMENTED OUT]:
                        # if params:
                        #     matrix_spec = (item, params)
                        # MODIFIED 8/14/17 NEW:
                        if isinstance(item, tuple):
                            matrix_spec = item
                            learning_projection_specified = True
                        # MODIFIED 8/14/17 END
                        # If a LearningProjection is not specified for this Projection but self.learning is, use that
                        elif self.learning:
                            matrix_spec = (item, self.learning)
                        # Otherwise, do not include any LearningProjection
                        else:
                            matrix_spec = item
                        projection = MappingProjection(sender=sender_mech,
                                             receiver=receiver_mech,
                                             matrix=matrix_spec)
                    else:
                        raise ProcessError("Item {0} ({1}) of pathway for {2} is not "
                                           "a valid Mechanism or Projection specification".format(i, item, self.name))
                    # Reassign Pathway entry
                    #    with Projection as OBJECT item and original params as PARAMS item of the tuple
                    # IMPLEMENTATION NOTE:  params is currently ignored
                    pathway[i] = projection

        if learning_projection_specified:
            self.learning = LEARNING


    def _issue_warning_about_existing_projections(self, mechanism, context=None):

        # Check where the Projection(s) is/are from and, if verbose pref is set, issue appropriate warnings
        for projection in mechanism.input_state.all_afferents:

            # Projection to first Mechanism in Pathway comes from a Process input
            if isinstance(projection.sender, ProcessInputState):
                # If it is:
                # (A) from self, ignore
                # (B) from another Process, warn if verbose pref is set
                if not projection.sender.owner is self:
                    if self.prefs.verbosePref:
                        print("WARNING: {0} in pathway for {1} already has an input from {2} "
                              "that will be used".
                              format(mechanism.name, self.name, projection.sender.owner.name))
                    return

            # (C) Projection to first Mechanism in Pathway comes from one in the Process' _mechs;
            #     so warn if verbose pref is set
            if projection.sender.owner in self._mechs:
                if self.prefs.verbosePref:
                    print("WARNING: first Mechanism ({0}) in pathway for {1} receives "
                          "a (recurrent) Projection from another Mechanism {2} in {1}".
                          format(mechanism.name, self.name, projection.sender.owner.name))

            # Projection to first Mechanism in Pathway comes from a Mechanism not in the Process;
            #    check if Process is in a System, and Projection is from another Mechanism in the System
            else:
                try:
                    if (inspect.isclass(context) and issubclass(context, System)):
                        # Relabel for clarity
                        system = context
                    else:
                        system = None
                except:
                    # Process is NOT being implemented as part of a System, so Projection is from elsewhere;
                    #  (D)  Issue warning if verbose
                    if self.prefs.verbosePref:
                        print("WARNING: first Mechanism ({0}) in pathway for {1} receives a "
                              "Projection ({2}) that is not part of {1} or the System it is in".
                              format(mechanism.name, self.name, projection.sender.owner.name))
                else:
                    # Process IS being implemented as part of a System,
                    if system:
                        # (E) Projection is from another Mechanism in the System
                        #    (most likely the last in a previous Process)
                        if mechanism in system.mechanisms:
                            pass
                        # (F) Projection is from something other than a mechanism,
                        #     so warn irrespective of verbose (since can't be a Process input
                        #     which was checked above)
                        else:
                            print("First Mechanism ({0}) in pathway for {1}"
                                  " receives a Projection {2} that is not in {1} "
                                  "or its System ({3}); it will be ignored and "
                                  "a Projection assigned to it by {3}".
                                  format(mechanism.name,
                                         self.name,
                                         projection.sender.owner.name,
                                         context.name))
                    # Process is being implemented in something other than a System
                    #    so warn (irrespecive of verbose)
                    else:
                        print("WARNING:  Process ({0}) being instantiated in context "
                                           "({1}) other than a System ".format(self.name, context))

    def _assign_process_input_projections(self, mechanism, context=None):
        """Create Projection(s) for each item in Process input to InputState(s) of the specified Mechanism

        For each item in Process input:
<<<<<<< HEAD
        - create process_input_state, as sender for MappingProjection to the ORIGIN Mechanism.input_state
        - create the MappingProjection (with process_input_state as sender, and ORIGIN Mechanism as receiver)

        If number of Process inputs == len(ORIGIN Mechanism.variable):
            - create one Projection for each of the ORIGIN Mechanism.input_state(s)
        If number of Process inputs == 1 but len(ORIGIN Mechanism.variable) > 1:
            - create a Projection for each of the ORIGIN Mechanism.input_states, and provide Process' input to each
        If number of Process inputs > 1 but len(ORIGIN Mechanism.variable) == 1:
            - create one Projection for each Process input and assign all to ORIGIN Mechanism.input_state
        Otherwise,  if number of Process inputs != len(ORIGIN Mechanism.variable) and both > 1:
            - raise exception:  ambiguous mapping from Process input values to ORIGIN Mechanism's input_states
=======
        - create process_input_state, as sender for MappingProjection to the Mechanism.input_state
        - create the MappingProjection (with process_input_state as sender, and Mechanism as receiver)

        If len(Process.input) == len(mechanism.instance_defaults.variable):
            - create one Projection for each of the Mechanism.input_state(s)
        If len(Process.input) == 1 but len(mechanism.instance_defaults.variable) > 1:
            - create a Projection for each of the Mechanism.input_states, and provide Process.input[value] to each
        If len(Process.input) > 1 but len(mechanism.instance_defaults.variable) == 1:
            - create one Projection for each Process.input[value] and assign all to Mechanism.input_state
        Otherwise,  if len(Process.input) != len(mechanism.instance_defaults.variable) and both > 1:
            - raise exception:  ambiguous mapping from Process input values to Mechanism's input_states
>>>>>>> 77ed6654

        :param Mechanism:
        :return:
        """

        # FIX: LENGTH OF EACH PROCESS INPUT STATE SHOUD BE MATCHED TO LENGTH OF INPUT STATE FOR CORRESPONDING ORIGIN MECHANISM

        # If input was not provided, generate defaults to match format of ORIGIN mechanisms for process
        if self.instance_defaults.variable is None:
            self.instance_defaults.variable = []
            seen = set()
            # mech_list = list(object_item for object_item in self._mechs)
            for mech in self._mechs:
                # Skip repeat mechansims (don't add another element to self.instance_defaults.variable)
                if mech in seen:
                    continue
                else:
                    seen.add(mech)
                if mech.processes[self] in {ORIGIN, SINGLETON}:
                    self.instance_defaults.variable.extend(mech.instance_defaults.variable)
        process_input = convert_to_np_array(self.instance_defaults.variable, 2)

        # Get number of Process inputs
        num_process_inputs = len(process_input)

        # Get number of mechanism.input_states
        #    - assume mechanism.instance_defaults.variable is a 2D np.array, and that
        #    - there is one inputState for each item (1D array) in mechanism.instance_defaults.variable
        num_mechanism_input_states = len(mechanism.instance_defaults.variable)

        # There is a mismatch between number of Process inputs and number of mechanism.input_states:
        if num_process_inputs > 1 and num_mechanism_input_states > 1 and num_process_inputs != num_mechanism_input_states:
            raise ProcessError("Mismatch between number of input values ({0}) for {1} and "
                               "number of input_states ({2}) for {3}".format(num_process_inputs,
                                                                            self.name,
                                                                            num_mechanism_input_states,
                                                                            mechanism.name))

        # Create input state for each item of Process input, and assign to list
        for i in range(num_process_inputs):
            process_input_state = ProcessInputState(owner=self,
                                                    variable=process_input[i],
                                                    prefs=self.prefs)
            self.process_input_states.append(process_input_state)

        from PsyNeuLink.Components.Projections.PathwayProjections.MappingProjection import MappingProjection

        # If there is the same number of Process input values and mechanism.input_states, assign one to each
        if num_process_inputs == num_mechanism_input_states:
            for i in range(num_mechanism_input_states):
                # Insure that each Process input value is compatible with corresponding variable of mechanism.input_state
                # MODIFIED 4/3/17 NEW:
                input_state_variable = mechanism.input_states[i].instance_defaults.variable
                # MODIFIED 4/3/17 END
                if not iscompatible(process_input[i], input_state_variable):
                    raise ProcessError("Input value {0} ({1}) for {2} is not compatible with "
                                       "variable for corresponding inputState of {3}".
                                       format(i, process_input[i], self.name, mechanism.name))
                # Create MappingProjection from Process input state to corresponding mechanism.input_state
                MappingProjection(sender=self.process_input_states[i],
                                  receiver=mechanism.input_states[i],
                                  name=self.name+'_Input Projection',
                                  context=context)
                if self.prefs.verbosePref:
                    print("Assigned input value {0} ({1}) of {2} to corresponding inputState of {3}".
                          format(i, process_input[i], self.name, mechanism.name))

        # If the number of Process inputs and mechanism.input_states is unequal, but only a single of one or the other:
        # - if there is a single Process input value and multiple mechanism.input_states,
        #     instantiate a single Process input state with projections to each of the mechanism.input_states
        # - if there are multiple Process input values and a single mechanism.input_state,
        #     instantiate multiple Process input states each with a Projection to the single mechanism.input_state
        else:
            for i in range(num_mechanism_input_states):
                for j in range(num_process_inputs):
                    if not iscompatible(process_input[j], mechanism.instance_defaults.variable[i]):
                        raise ProcessError("Input value {0} ({1}) for {2} is not compatible with "
                                           "variable ({3}) for inputState {4} of {5}".
                                           format(j, process_input[j], self.name,
                                                  mechanism.instance_defaults.variable[i], i, mechanism.name))
                    # Create MappingProjection from Process buffer_intput_state to corresponding mechanism.input_state
                    MappingProjection(sender=self.process_input_states[j],
                            receiver=mechanism.input_states[i],
                            name=self.name+'_Input Projection')
                    if self.prefs.verbosePref:
                        print("Assigned input value {0} ({1}) of {2} to inputState {3} of {4}".
                              format(j, process_input[j], self.name, i, mechanism.name))

        mechanism._receivesProcessInput = True

    def _assign_input_values(self, input, context=None):
        """Validate input, assign each item (1D array) in input to corresponding process_input_state

        Returns converted version of input

        Args:
            input:

        Returns:

        """
        # Validate input
        if input is None:
<<<<<<< HEAD
            input = self.first_mechanism.variableInstanceDefault
=======
            input = self.firstMechanism.instance_defaults.variable
>>>>>>> 77ed6654
            if (self.prefs.verbosePref and
                    not (not context or COMPONENT_INIT in context)):
                print("- No input provided;  default will be used: {0}")

        else:
            # Insure that input is a list of 1D array items, one for each processInputState
            # If input is a single number, wrap in a list
            from numpy import ndarray
            if isinstance(input, numbers.Number) or (isinstance(input, ndarray) and input.ndim == 0):
                input = [input]
            # If input is a list of numbers, wrap in an outer list (for processing below)
            if all(isinstance(i, numbers.Number) for i in input):
                input = [input]

        if len(self.process_input_states) != len(input):
            raise ProcessError("Length ({}) of input to {} does not match the number "
                               "required for the inputs of its origin Mechanisms ({}) ".
                               format(len(input), self.name, len(self.process_input_states)))

        # Assign items in input to value of each process_input_state
        for i in range (len(self.process_input_states)):
            self.process_input_states[i].value = input[i]

        return input

    def _update_input(self):
        for s, i in zip(self.process_input_states, range(len(self.process_input_states))):
            self.input = s.value

    def _instantiate__deferred_inits(self, context=None):
        """Instantiate any objects in the Process that have deferred their initialization

        Description:
            For learning:
                go through _mechs in reverse order of pathway since
                    LearningProjections are processed from the output (where the training signal is provided) backwards
                exhaustively check all of Components of each Mechanism,
                    including all projections to its input_states and _parameter_states
                initialize all items that specified deferred initialization
                construct a _learning_mechs of Mechanism tuples (mech, params, phase_spec):
                    assign phase_spec for each LearningMechanism = self._phaseSpecMax + 1 (i.e., execute them last)
                add _learning_mechs to the Process' _mechs
                assign input Projection from Process to first Mechanism in _learning_mechs

        IMPLEMENTATION NOTE: assume that the only Projection to a Projection is a LearningProjection
                             this is implemented to be fully general, but at present may be overkill
                             since the only objects that currently use deferred initialization are LearningProjections
        """

        # For each mechanism in the Process, in backwards order through its _mechs
        for item in reversed(self._mechs):
            mech = item
            mech._deferred_init()

            # For each inputState of the mechanism
            for input_state in mech.input_states:
                input_state._deferred_init()
                # Restrict projections to those from mechanisms in the current process
                projections = []
                for projection in input_state.all_afferents:
                    try:
                        if self in projection.sender.owner.processes:
                            projections.append(projection)
                    except AttributeError:
                        pass
                self._instantiate__deferred_init_projections(projections, context=context)

            # For each ParameterState of the mechanism
            for parameter_state in mech._parameter_states:
                parameter_state._deferred_init() # XXX
                # MODIFIED 5/2/17 OLD:
                # self._instantiate__deferred_init_projections(parameter_state.path_afferents)
                # MODIFIED 5/2/17 NEW:
                # Defer instantiation of ControlProjections to System
                #   and there should not be any other type of Projection to the ParameterState of a Mechanism
                from PsyNeuLink.Components.Projections.ModulatoryProjections.ControlProjection import ControlProjection
                if not all(isinstance(proj, ControlProjection) for proj in parameter_state.mod_afferents):
                    raise ProcessError("PROGRAM ERROR:  non-ControlProjection found to ParameterState for a Mechanism")
                # MODIFIED 5/2/17 END

        # Label monitoring mechanisms and add _learning_mechs to _mechs for execution
        if self._learning_mechs:

            # Add designations to newly created LearningMechanisms:
            for object_item in self._learning_mechs:
                mech = object_item
                # If
                # - mech is a TARGET ObjectiveMechanism, and
                # - the mech that projects to mech is a TERMINAL for the current process, and
                # - current process has learning specified
                # then designate mech as a TARGET
                if (isinstance(mech, ObjectiveMechanism) and
                        # any(projection.sender.owner.processes[self] == TERMINAL
                        #     for projection in mech.input_states[SAMPLE].path_afferents) and
                        mech._learning_role is TARGET and
                        self.learning
                            ):
                    object_item.processes[self] = TARGET
                else:
                    # mech must be a LearningMechanism;
                    # If a learning_rate has been specified for the process, assign that to all LearningMechanisms
                    #    for which a mechanism-specific learning_rate has NOT been assigned
                    if (self.learning_rate is not None and
                                mech.function_object.learning_rate is None):
                        mech.function_object.learning_rate = self.learning_rate

                    # Assign its label
                    object_item.processes[self] = LEARNING

            # Add _learning_mechs to _mechs
            self._mechs.extend(self._learning_mechs)

            # IMPLEMENTATION NOTE:
            #   LearningMechanisms are assigned _phaseSpecMax;
            #   this is so that they will run after the last ProcessingMechansisms have run

    def _instantiate__deferred_init_projections(self, projection_list, context=None):

        # For each Projection in the list
        for projection in projection_list:
            projection._deferred_init()

            # FIX:  WHY DOESN'T THE PROJECTION HANDLE THIS? (I.E., IN ITS deferred_init() METHOD?)
            # For each parameter_state of the Projection
            try:
                for parameter_state in projection._parameter_states:
                    # Initialize each Projection to the ParameterState (learning or control)
                    # IMPLEMENTATION NOTE:  SHOULD ControlProjections BE IGNORED HERE?
                    for param_projection in parameter_state.mod_afferents:
                        param_projection._deferred_init(context=context)
                        if isinstance(param_projection, LearningProjection):
                            # Get ObjectiveMechanism if there is one, and add to _learning_mechs
                            try:
                                objective_mechanism = projection.objective_mechanism
                            except AttributeError:
                                pass
                            else:
                                # If objective_mechanism is not already in _learning_mechs,
                                #     pack in tuple and add it
                                if objective_mechanism and not objective_mechanism in self._learning_mechs:
                                    # objective_object_item = objective_mechanism
                                    self._learning_mechs.append(objective_mechanism)
                            # Get LearningMechanism and add to _learning_mechs; raise exception if not found
                            try:
                                learning_mechanism = projection.learning_mechanism
                            except AttributeError:
                                raise ProcessError("{} is missing a LearningMechanism".format(param_projection.name))
                            else:
                                # If learning_mechanism is not already in _learning_mechs,
                                #     pack in tuple and add it
                                if learning_mechanism and not any(learning_mechanism is object_item for
                                                                    object_item in self._learning_mechs):
                                    # learning_object_item = learning_mechanism
                                    self._learning_mechs.append(learning_mechanism)

            # Not all Projection subclasses instantiate ParameterStates
            except TypeError as e:
                if 'parameterStates' in e.args[0]:
                    pass
                else:
                    error_msg = 'Error in attempt to initialize LearningProjection ({}) for {}: \"{}\"'.\
                        format(param_projection.name, projection.name, e.args[0])
                    raise ProcessError(error_msg)

    def _check_for_target_mechanisms(self):
        """Check for and assign TARGET ObjectiveMechanism to use for reporting error during learning.

         This should only be called if self.learning is specified
         Identify TARGET Mechanisms and assign to self.target_mechanisms,
             assign self to each TARGET Mechanism
             and report assignment if verbose
        """

        from PsyNeuLink.Components.Mechanisms.ProcessingMechanisms.ObjectiveMechanisms.ObjectiveMechanism import ObjectiveMechanism
        def trace_learning_objective_mechanism_projections(mech):
            """Recursively trace projections to Objective mechanisms;
                   return TARGET ObjectiveMechanism if one is found upstream;
                   return None if no TARGET ObjectiveMechanism is found.
            """
            for input_state in mech.input_states.values():
                for projection in input_state.path_afferents:
                    sender = projection.sender.owner
                    # If Projection is not from another ObjectiveMechanism, ignore
                    if not isinstance(sender, (ObjectiveMechanism)):
                        continue
                    if isinstance(sender, ObjectiveMechanism) and sender._learning_role is TARGET:
                        return sender
                    if sender.input_states:
                        target_mech = trace_learning_objective_mechanism_projections(sender)
                        if target_mech:
                            return target_mech
                        else:
                            continue
                    else:
                        continue

        if not self.learning:
            raise ProcessError("PROGRAM ERROR: _check_for_target_mechanisms should only be called"
                               " for a process if it has a learning specification")

        target_mechs = list(object_item
                           for object_item in self._mechs
                            if (isinstance(object_item, ObjectiveMechanism) and
                                object_item._learning_role is TARGET))

        if not target_mechs:

            # Trace projections to first learning ObjectiveMechanism (which is for the last mechanism in the process)
            #   (in case terminal mechanism of process is part of another process that has learning implemented)
            #    in which case, shouldn't assign target ObjectiveMechanism, but rather just a LearningMechanism)
            try:
                target_mech = trace_learning_objective_mechanism_projections(self._learning_mechs[0][0])
            except IndexError:
                raise ProcessError("Learning specified for {} but no ObjectiveMechanisms or LearningMechanisms found"
                                   .format(self.name))

            if target_mech:
                if self.prefs.verbosePref:
                    warnings.warn("{} itself has no Target Mechanism, but its TERMINAL_MECHANISM ({}) "
                                  "appears to be in one or more pathways ({}) that has one".
                                                      format(self.name,
                                                             # list(self.terminalMechanisms)[0].name,
                                                             self.last_mechanism.name,
                                                             list(process.name for process in target_mech.processes)))
            else:

                raise ProcessError("PROGRAM ERROR: {} has a learning specification ({}) "
                                   "but no TARGET ObjectiveMechanism".format(self.name, self.learning))

        else:
            # self.target_mechanisms = target_mechs
            self._target_mechs = target_mechs
            if self.prefs.verbosePref:
                print("\'{}\' assigned as TARGET Mechanism(s) for \'{}\'".
                      format([mech.name for mech in self._target_mechs], self.name))

    def _instantiate_target_input(self, context=None):

        if self.target is None:
            # target arg was not specified in Process' constructor,
            #    so use the value of the TARGET InputState for each TARGET Mechanism as the default
            self.target = [mech.input_states[TARGET].value for mech in self._target_mechs]
            if self.verbosePref:
                warnings.warn("Learning has been specified for {} and it has TARGET Mechanism(s), but its "
                              "\'target\' argument was not specified; default value(s) will be used ({})".
                              format(self.name, self.target))
        else:
            self.target = np.atleast_2d(self.target)

        # Create ProcessInputState for each item of target and
        #   assign to TARGET inputState of each item of _target_mechs
        for target_mech, target in zip(self._target_mechs, self.target):
            target_mech_target = target_mech.input_states[TARGET]

            target = np.atleast_1d(target)

<<<<<<< HEAD
            # Check that length of process' target input matches length of TARGET Mechanism's target input
            if len(target) != len(target_mech_target.variable):
                raise ProcessError("Length of target ({}) does not match length of input for TARGET Mechanism {} ({})".
                                   format(len(target),
                                          target_mech.name,
                                          len(target_mech_target.variable)))

            target_input_state = ProcessInputState(owner=self,
                                                    variable=target,
                                                    prefs=self.prefs,
                                                    name=TARGET)
            self.target_input_states.append(target_input_state)

            # Add MappingProjection from target_input_state to ComparatorMechanism's TARGET InputState
            from PsyNeuLink.Components.Projections.PathwayProjections.MappingProjection import MappingProjection
            MappingProjection(sender=target_input_state,
                    receiver=target_mech_target,
                    name=self.name+'_Input Projection to '+target_mech_target.name)
    # MODIFIED 8/14/17 END
=======
        # Check that length of process' target input matches length of targetMechanism's target input
        if len(target) != len(target_mech_target.instance_defaults.variable):
            raise ProcessError("Length of target ({}) does not match length of input for target_mechanism in {}".
                               format(len(target), len(target_mech_target.instance_defaults.variable)))
>>>>>>> 77ed6654



    def initialize(self):
        """Assign the values specified for each Mechanism in the process' `initial_values` attribute.  This usually
        occurs at the beginning of one or a series of executions invoked by a call to the Process` `execute
        <Process_Base.execute>` or `run <Process_Base.run>` methods.
        """
        # FIX:  INITIALIZE PROCESS INPUTS??
        for mech, value in self.initial_values.items():
            mech.initialize(value)

    def execute(self,
                input=None,
                # params=None,
                target=None,
                execution_id=None,
                clock=CentralClock,
                time_scale=None,
                # time_scale=TimeScale.TRIAL,
                runtime_params=None,
                termination_processing=None,
                termination_learning=None,
                context=None
                ):
        """Execute the Mechanisms specified in the process` `pathway` attribute.

        COMMENT:
            First check that input is provided (required) and appropriate.
            Then execute each Mechanism in the order they appear in the `pathway` list.
        COMMENT

        Arguments
        ---------

        input : List[value] or ndarray: default zeroes
            specifies the value(s) of the Process' `input <Process_Base.input>` for the `execution <Process_Execution>`;
            it is provided as the input to the `origin_mechanism <Process_Base.origin_mechanism>` and must be compatible
            (in number and type of items) with its `variable <Mechanism_Base.variable>` attribute (see
            `Process_Input_And_Output` for details).

        target : List[value] or ndarray: default None
            specifies the target value assigned to each of the `target_mechanisms <Process_Base.target_mechanisms>` for
            the `execution <Process_Execution>`.  Each item is assigned to the *TARGET* `InputState
            <ComparatorMechanism_Structure>` of the corresponding `ComparatorMechanism` in `target_mechanisms
            <Process_Base.target_mechanisms>`; the number of items must equal the number of items in
            `target_mechanisms <Process_Base.target_mechanisms>`, and each item of **target** be compatible with the
            `variable <InputState.variable>` attribute of the *TARGET* `InputState <ComparatorMechanism_Structure>`
            for the corresponding `ComparatorMechanism` in `target_mechanisms <Process_Base.target_mechanisms>`.

        time_scale : TimeScale :  default TimeScale.TRIAL
            specifies whether Mechanisms are executed for a single time step or a trial.

        params : Dict[param keyword, param value] :  default None
            a `parameter dictionary <ParameterState_Specification>` that can include any of the parameters used
            as arguments to instantiate the object. Use parameter's name as the keyword for its entry.  Values specified
            for parameters in the dictionary override any assigned to those parameters in arguments of the constructor.

        COMMENT:
            context : str : default EXECUTING + self.name
                a string used for contextualization of instantiation, hierarchical calls, executions, etc.
        COMMENT

        Returns
        -------

        output of Process : ndarray
            the `value <OutputState.value>` of the `primary OutputState <OutputState_Primary>` of the
            `terminal_mechanism <Process_Base.terminal_mechanism>` of the Process.

        COMMENT:
        output of Process : list
            value of the Process' `output <Process_Base.output>` attribute (same as the `output_values
            <Mechanism_Base.output_values>` attribute of the `terminal_mechanism <Process_Base.terminal_mechanism>`.
        COMMENT

        COMMENT:
           IMPLEMENTATION NOTE:
           Still need to:
           * coordinate execution of multiple processes (in particular, Mechanisms that appear in more than one process)
           * deal with different time scales
        COMMENT

        """

        if not context:
            context = EXECUTING + " " + PROCESS + " " + self.name
            self.execution_status = ExecutionStatus.EXECUTING

        from PsyNeuLink.Globals.Run import _get_unique_id
        self._execution_id = execution_id or _get_unique_id()
        for mech in self.mechanisms:
            mech._execution_id = self._execution_id

        # Report output if reporting preference is on and this is not an initialization run
        report_output = self.prefs.reportOutputPref and context and EXECUTING in context


        # FIX: CONSOLIDATE/REARRANGE _assign_input_values, _check_args, AND ASSIGNMENT OF input TO variable
        # FIX: (SO THAT assign_input_value DOESN'T HAVE TO RETURN input

        self.input = self._assign_input_values(input=input, context=context)

        self._check_args(self.input,runtime_params)

        self.timeScale = time_scale or TimeScale.TRIAL

        # Use Process self.input as input to first Mechanism in Pathway
        variable = self._update_variable(self.input)

        # Generate header and report input
        if report_output:
            self._report_process_initiation(separator=True)

        # Execute each Mechanism in the pathway, in the order listed, except those used for learning
        for mechanism in self._mechs:
            if (isinstance(mechanism, LearningMechanism) or
                    (isinstance(mechanism, ObjectiveMechanism) and mechanism._role is LEARNING)):
                continue

            # Note:  DON'T include input arg, as that will be resolved by mechanism from its sender projections
            mechanism.execute(clock=clock,
                              time_scale=self.timeScale,
                              # time_scale=time_scale,
                              # runtime_params=params,
                              context=context)
            if report_output:
                # FIX: USE clamp_input OPTION HERE, AND ADD HARD_CLAMP AND SOFT_CLAMP
                self._report_mechanism_execution(mechanism)

            if mechanism is self.first_mechanism and not self.clamp_input:
                # Zero self.input to first mechanism after first run
                #     in case it is repeated in the pathway or receives a recurrent Projection
                variable = self._update_variable(variable * 0)

        # Execute LearningMechanisms
        if self._learning_enabled:

            self._execute_learning(target=target, clock=clock, context=context)
            # self._execute_learning(clock=clock, time_scale=time_scale, context=context)

        if report_output:
            self._report_process_completion(separator=True)

        # FIX:  WHICH SHOULD THIS BE?
        return self.output_state.value
        # return self.output

    def _execute_learning(self, target=None, clock=CentralClock, context=None):
    # def _execute_learning(self, clock=CentralClock, time_scale=TimeScale.TRIAL, context=None):
        """ Update each LearningProjection for mechanisms in _mechs of process

        # Begin with Projection(s) to last Mechanism in _mechs, and work backwards

        """

        # FIRST, assign targets

        # If target was provided to execute, use that;  otherwise, will use value provided on instantiation
        #
        if target is not None:
            self.target = np.atleast_2d(target)

        # If targets were specified as a function in call to Run() or in System (and assigned to self.targets),
        #  call the function now (i.e., after execution of the pathways, but before learning)
        #  and assign value to self.target (that will be used below to assign values to target_input_states)
        # Note:  this accommodates functions that predicate the target on the outcome of processing
        #        (e.g., for rewards in reinforcement learning)
        elif isinstance(self.targets, function_type):
            self.target = self.targets()

        # If target itself is callable, call that now
        if callable(self.target):
            self.target = self.target()

        # Assign items of self.target to target_input_states
        #   (ProcessInputStates that project to corresponding target_mechanisms for the Process)
        for i, target_input_state in zip(range(len(self.target_input_states)), self.target_input_states):
            target_input_state.value = self.target[i]

<<<<<<< HEAD
        # # Zero any input from projections to target(s) from any other processes
        for target_mech in self.target_mechanisms:
            for process in target_mech.processes:
                if process is self:
                    continue
                for target_input_state in  process.target_input_states:
                    target_input_state.value *= 0
=======
        # # Zero any input from projections to target from any other processes
        # # Note: there is only one targetMechanism in a Process, so can assume it is first item and no need to iterate
        for process in list(self.target_mechanisms)[0].processes:
            process.target_input_states[0].value *= 0
        if callable(self.target):
            self.target_input_states[0].instance_defaults.variable = self.target()
        else:
            self.target_input_states[0].value = np.array(self.target)

        # # MODIFIED 3/22/17 NEW:
        # # NEXT, implement process learning_rate param if specified:
        # #    embed it in a param specification dict for inclusion with runtime_params
        # process_learning_rate_spec_dict = None
        # if self.learning_rate is not None:
        #     process_learning_rate_spec_dict = {LEARNING_RATE: self.learning_rate}
        # # MODIFIED 3/22/17 END
>>>>>>> 77ed6654

        # THEN, execute ComparatorMechanism and LearningMechanisms
        for mechanism in self._learning_mechs:
            mechanism.execute(clock=clock,
                              time_scale=self.timeScale,
                              # runtime_params=params,
                              context=context)

        # FINALLY, execute LearningProjections to MappingProjections in the process' pathway
        for item in self._mechs:
            mech = item
            # params = item.params

            # IMPLEMENTATION NOTE:
            #    This implementation restricts learning to ParameterStates of projections to input_states
            #    That means that other parameters (e.g. object or function parameters) are not currenlty learnable

            # For each inputState of the mechanism
            for input_state in mech.input_states:
                # For each Projection in the list
                for projection in input_state.path_afferents:

                    # Skip learning if Projection is an input from the Process or a system
                    # or comes from a mechanism that belongs to another process
                    #    (this is to prevent "double-training" of projections from mechanisms belonging
                    #     to different processes when call to _execute_learning() comes from a system)
                    sender = projection.sender.owner
                    if isinstance(sender, Process_Base) or not self in (sender.processes):
                        continue

                    # For each parameter_state of the Projection
                    try:
                        for parameter_state in projection._parameter_states:
                            # Call parameter_state.update with LEARNING in context to update LearningSignals
                            # Note: do this rather just calling LearningSignals directly
                            #       since parameter_state.update() handles parsing of LearningProjection-specific params
                            context = context + SEPARATOR_BAR + LEARNING

                            # NOTE: This will need to be updated when runtime params are reenabled
                            # parameter_state.update(params=params, time_scale=TimeScale.TRIAL, context=context)
                            parameter_state.update(time_scale=TimeScale.TRIAL, context=context)

                    # Not all Projection subclasses instantiate ParameterStates
                    except AttributeError as e:
                        pass

    def run(self,
            inputs,
            num_trials=None,
            reset_clock=True,
            initialize=False,
            initial_values=None,
            targets=None,
            learning=None,
            call_before_trial=None,
            call_after_trial=None,
            call_before_time_step=None,
            call_after_time_step=None,
            time_scale=None):
        """Run a sequence of executions

        COMMENT:
            Call execute method for each execution in a sequence specified by the `inputs` argument (required).
            See `Run` for details of formatting input specifications.
        COMMENT

        Arguments
        ---------

        inputs : List[input] or ndarray(input) : default default_variable for a single execution
            specifies the input used to `execute <Process_Execution>` the Process for each `TRIAL` in a sequence of
            executions  (see `Run` for formatting requirements and options). Each item of the outermost level (if a
            nested list) or axis 0 (if an ndarray) is assigned as the `input <Process.input>` to the Process for the
            corresponding `TRIAL`, and therefore must be compatible (in number and type of items) with the `variable
            <Mechanism_Base.variable>` of the `origin_mechanism <Process_Base.origin_mechanism>` for the Process. If the
            number of items is less than **num_trials**, the **inputs** are cycled until the number of `TRIALS`\\s
            specified in **num_trials** has been executed.

        num_trials : int : default None
            number of `TRIAL`\\s to execute.  If the number exceeds the number of **inputs** specified, they are cycled
            until the number of `TRIALS`\\s specified in **num_trials** has been executed.

        reset_clock : bool : default True
            reset `CentralClock <TimeScale.CentralClock>` to 0 before a sequence of executions.

        initialize : bool default False
            specifies whether to call the Process` `initialize <Process_Base.initialize>` method before executing
            each `TRIAL`;  if it is `False`, then `initialize <Process_Base.initialize>` is called only *once*,
            before the first `TRIAL` executed.

        initial_values : Optional[Dict[ProcessingMechanism, List[input] or np.ndarray(input)]] : default None
            specifies the values used to initialize `ProcessingMechanisms <ProcessingMechanism>` designated as
            `INITIALIZE_CYCLE` whenever the Process' `initialize <Process_Base.initialize>` method is called. The key
            for each entry must be a ProcessingMechanism `designated <Process_Mechanism_Initialize_Cycle>`
            `INITIALIZE_CYCLE`, and the value must be a number, list or np.array that is compatible with the format
            of the ProcessingMechanism's `value <Mechanism_Base.value>` attribute. ProcessingMechanisms designated as
            `INITIALIZE_CYCLE` but not specified in **initial_values** are initialized with the value of their
            `variable <Mechanism_Base.variable>` attribute (the default input for that Mechanism).

        targets : Optional[List[input] or np.ndarray(input)] : default None
            specifies the target value assigned to each of the `target_mechanisms <Process_Base.target_mechanisms>` in
            each `TRIAL` of execution.  Each item of the outermost level (if a nested list) or axis 0 (if an ndarray)
            corresponds to a single `TRIAL`;  the number of items must equal the number of items in the **inputs**
            argument.  Each item is assigned to the *TARGET* `InputState <ComparatorMechanism_Structure>` of the
            corresponding `ComparatorMechanism` in `target_mechanisms <Process_Base.target_mechanisms>`; the number of
            items must equal the number of items in `target_mechanisms <Process_Base.target_mechanisms>`, and each item
            of **target** be compatible with the `variable <InputState.variable>` attribute of the *TARGET* `InputState
            <ComparatorMechanism_Structure>` for the corresponding `ComparatorMechanism` in `target_mechanisms
            <Process_Base.target_mechanisms>`.

        learning : bool :  default None
            enables or disables `learning <Process_Execution_Learning>` during execution.
            If it is not specified, its current value (from possible prior assignment) is left intact.
            If `True`, learning is forced on; if `False`, learning is forced off.

        call_before_trial : Function : default None
            called before each `TRIAL` in the sequence is executed.

        call_after_trial : Function : default None
            called after each `TRIAL` in the sequence is executed.

        call_before_time_step : Function : default None
            called before each `TIME_STEP` of each trial is executed.

        call_after_time_step : Function : default None
            called after each `TIME_STEP` of each trial is executed.

        time_scale : TimeScale :  default TimeScale.TRIAL
            specifies whether Mechanisms are executed for a single `TIME_STEP or a TRIAL <Run_Timing>`.

        Returns
        -------

        <Process>.results : List[OutputState.value]
            list of the `value <OutputState.value>`\\s of the `primary OutputState <OutputState_Primary>` for the
            `terminal_mechanism <Process_Base.terminal_mechanism>` of the Process returned for each execution.

        """

        if initial_values is None and self.initial_values:
            initial_values = self.initial_values

        from PsyNeuLink.Globals.Run import run
        return run(self,
                   inputs=inputs,
                   num_trials=num_trials,
                   reset_clock=reset_clock,
                   initialize=initialize,
                   initial_values=initial_values,
                   targets=targets,
                   learning=learning,
                   call_before_trial=call_before_trial,
                   call_after_trial=call_after_trial,
                   call_before_time_step=call_before_time_step,
                   call_after_time_step=call_after_time_step,
                   time_scale=time_scale)
    def _report_process_initiation(self, input=None, separator=False):
        """
        Parameters
        ----------
        input : ndarray
            input to ORIGIN Mechanism for current execution.  By default, it is the value specified by the
            ProcessInputState that projects to the ORIGIN Mechanism.  Used by system to specify the input
            from the SystemInputState when the ORIGIN Mechanism is executed as part of that sysetm.

        separator : boolean
            determines whether separator is printed above output

        Returns
        -------

        """
        if separator:
            print("\n\n****************************************\n")

        print("\n\'{}\' executing with:\n- pathway: [{}]".
              format(append_type_to_name(self),
              # format(self.name,
<<<<<<< HEAD
                     re.sub(r'[\[,\],\n]','',str(self.mechanism_names))))
        # # MODIFIED 2/17/17 OLD:
        # variable = [list(i) for i in self.variable]
        # print("- variable: {1}".format(self, re.sub('[\[,\],\n]','',
        #                                          str([[float("{:0.3}".format(float(i)))
        #                                                for i in value] for value in variable]))))
        # MODIFIED 2/17/17 NEW:
=======
                     re.sub(r'[\[,\],\n]','',str(self.mechanismNames))))

>>>>>>> 77ed6654
        if input is None:
            input = self.input
        print("- input: {}".format(input))


    def _report_mechanism_execution(self, mechanism):
        # DEPRECATED: Reporting of mechanism execution relegated to individual mechanism prefs
        pass
        # print("\n{0} executed {1}:\n- output: {2}\n\n--------------------------------------".
        #       format(self.name,
        #              mechanism.name,
        #              re.sub('[\[,\],\n]','',
        #                     str(mechanism.outputState.value))))

    def _report_process_completion(self, separator=False):

        print("\n\'{}' completed:\n- output: {}".
              format(append_type_to_name(self),
                     re.sub(r'[\[,\],\n]','',str([float("{:0.3}".format(float(i))) for i in self.output_state.value]))))

        if self.learning:
            from PsyNeuLink.Components.Mechanisms.ProcessingMechanisms.ObjectiveMechanisms.ComparatorMechanism \
                import MSE
            for mech in self.target_mechanisms:
                if not MSE in mech.output_states:
                    continue
                print("\n- MSE: {:0.3}".
                      format(float(mech.output_states[MSE].value)))

        elif separator:
            print("\n\n****************************************\n")

    def show(self, options=None):
        """Print list of all Mechanisms in the process, followed by its `ORIGIN` and `TERMINAL` Mechanisms.

        Arguments
        ---------

        COMMENT:
        options : InspectionOptions
            [TBI]
        COMMENT
        """

        # # IMPLEMENTATION NOTE:  Stub for implementing options:
        # if options and self.InspectOptions.ALL_OUTPUT_LABELS in options:
        #     pass

        print ("\n---------------------------------------------------------")
        print ("\n{}\n".format(self.name))

        print ("\tLearning enabled: {}".format(self._learning_enabled))

        # print ("\n\tMechanisms:")
        # for mech_name in self.mechanism_names:
        #     print ("\t\t{}".format(mech_name))

        print ("\n\tMechanisms:")
        for object_item in self._mechs:
            print ("\t\t{}".format(object_item.name))


        print ("\n\tOrigin Mechanism: ".format(self.name))
        print("\t\t{}".format(self.origin_mechanism.name))

        print ("\n\tTerminal Mechanism: ".format(self.name))
        print("\t\t{}".format(self.terminal_mechanism.name))
        for output_state in self.terminal_mechanism.output_states:
            print("\t\t\t{0}".format(output_state.name))

        print ("\n---------------------------------------------------------")



    @property
    def mechanisms(self):
        return self._allMechanisms.mechanisms

    @property
    def mechanism_names(self):
        return self._allMechanisms.names

    @property
    def output_state(self):
        return self.last_mechanism.output_state

    @property
    def output(self):
        # FIX: THESE NEED TO BE PROPERLY MAPPED
        # return np.array(list(item.value for item in self.last_mechanism.output_states.values()))
        return self.last_mechanism.output_values

    @property
    def origin_mechanism(self):
        return self.first_mechanism

    @property
    def terminal_mechanism(self):
        return self.last_mechanism

    @property
    def numPhases(self):
        return self._phaseSpecMax + 1

class ProcessInputState(OutputState):
    """Represents inputs and targets specified in a call to the Process' `execute <Process_Base.execute>` and `run
    <Process_Base.run>` methods.

    COMMENT:
        Each instance encodes one of the following:
        - an input to the Process and provides it to a `MappingProjection` that projects to one or more
            `input_states <Mechanism_Base.input_states>` of the `ORIGIN` Mechanism in the process.
        - a target to the Process (also a 1d array) and provides it to a `MappingProjection` that
             projects to the `TARGET` Mechanism of the process.
    COMMENT

    A ProcessInputState is created for each `InputState` of the `origin_mechanism`, and for the *TARGET* `InputState
    <ComparatorMechanism_Structure>` of each `ComparatorMechanism <ComparatorMechanism>` listed in `target_mechanisms
    <Process_Base.target_mechanisms>`.  A `MappingProjection` is created that projects to each of these InputStates
    from the corresponding ProcessingInputState.  When the Process' `execute <Process_Base.execute>` or
    `run <Process_Base.run>` method is called, each item of its **inputs** and **targets** arguments is assigned as
    the `value <ProcessInputState.value>` of a ProcessInputState, which is then conveyed to the
    corresponding InputState of the `origin_mechanism <Process_Base.origin_mechanism>` and `terminal_mechanisms
    <Process_Base.terminal_mechanisms>`.  See `Process_Input_And_Output` for additional details.

    COMMENT:
    .. Declared as a sublcass of OutputState so that it is recognized as a legitimate sender to a Projection
       in Projection._instantiate_sender()

       self.value is used to represent the corresponding item of the input arg to process.execute or process.run
    COMMENT

    """
    def __init__(self, owner=None, variable=None, name=None, prefs=None):
        """Pass variable to MappingProjection from Process to first Mechanism in Pathway

        :param variable:
        """
        if not name:
            self.name = owner.name + "_" + kwProcessInputState
        else:
            self.name = owner.name + "_" + name
        self.prefs = prefs
        self.efferents = []
        self.owner = owner
        self.value = variable
        # MODIFIED 2/17/17 NEW:
        # self.owner.input = self.value
        # MODIFIED 2/17/17 END
        # self.path_afferents = []
        # from PsyNeuLink.Components.States.OutputState import PRIMARY_OUTPUT_STATE
        # from PsyNeuLink.Components.Functions.Function import Linear
        # self.index = PRIMARY_OUTPUT_STATE
        # self.calculate = Linear

    # MODIFIED 2/1717 NEW:
    @property
    def value(self):
        return self._value

    @value.setter
    def value(self, assignment):
        self._value = assignment
        self.owner._update_input()
    # MODIFIED 2/1717 END


ProcessTuple = namedtuple('ProcessTuple', 'process, input')


class ProcessList(UserList):
    """Provides access to items in (process, process_input) tuples in a list of ProcessTuples
    """

    def __init__(self, owner, tuples_list:list):
        super().__init__()
        self.owner = owner
        for item in tuples_list:
            if not isinstance(item, ProcessTuple):
                raise ProcessError("{} in the tuples_list arg of ProcessList() is not a ProcessTuple".format(item))
        self.process_tuples = tuples_list

    def __getitem__(self, item):
        # return list(self.process_tuples[item])[PROCESS]
        return self.process_tuples[item].process


    def __setitem__(self, key, value):
        raise ("MyList is read only ")

    def __len__(self):
        return (len(self.process_tuples))

    def _get_tuple_for_process(self, process):
        """Return first process tuple containing specified process from list of process_tuples
        """
        # FIX:
        # if list(item[MECHANISM] for item in self.mechs).count(mech):
        #     if self.owner.verbosePref:
        #         print("PROGRAM ERROR:  {} found in more than one object_item in {} in {}".
        #               format(append_type_to_name(mech), self.__class__.__name__, self.owner.name))
        return next((ProcessTuple for ProcessTuple in self.process_tuples if ProcessTuple.process is process), None)

    @property
    def process_tuples_sorted(self):
        """Return list of mechs sorted by Mechanism name"""
        return sorted(self.process_tuples, key=lambda process_tuple: process_tuple[0].name)

    @property
    def processes(self):
        """Return list of all processes in ProcessList
        """
        # MODIFIED 11/1/16 OLD:
        return list(item.process for item in self.process_tuples)
        # # MODIFIED 11/1/16 NEW:
        # return sorted(list(item.process for item in self.process_tuples), key=lambda process: process.name)
        # MODIFIED 11/1/16 END

    @property
    def processNames(self):
        """Return names of all processes in ProcessList
        """
        # MODIFIED 11/1/16 OLD:
        return list(item.process.name for item in self.process_tuples)
        # # MODIFIED 11/1/16 NEW:
        # return sorted(list(item.process.name for item in self.process_tuples))
        # MODIFIED 11/1/16 END

    @property
    def _mechs(self):
        return self.__mechs__

    @_mechs.setter
    def _mechs(self, value):
        self.__mechs__ = value<|MERGE_RESOLUTION|>--- conflicted
+++ resolved
@@ -751,48 +751,10 @@
         the `ProcessingMechanisms <ProcessingMechanism>` and `MappingProjections <MappingProjection>` between them that
         are executed in the order listed when the Process `executes <Process_Execution>`.
 
-<<<<<<< HEAD
     process_input_states : List[ProcessInputState]
         represent the input to the Process when it is executed.  Each `ProcessInputState` represents an item of the
         `input <Process.base>` to a corresponding `InputState` of the Process' `origin_mechanism
         <Process_Base.origin_mechanism>` (see `Process_Input_And_Output` for details).
-=======
-        .. note::
-             The value of this attribute is constructed from the `pathway` argument of the :py:func:`process`
-             function, the entries of which do not necessarily have to have all items in a tuple, or even be in tuple
-             form.  All entries of the `pathway` argument are converted to tuples when assigned to the `pathway`
-             attribute.  Entries that are not tuples must be a Mechanism or Projection.  For tuple entries,
-             the first item must be a Mechanism or Projection;  the second is optional, and `None` is entered for
-             missing values; the third item is optional for Mechanism tuples (0 is the default) and is currently
-             ignored for Projection tuples (and assigned `None`, as it is not currently in use).
-
-    process_input_states : Optional[List[ProcessInputState]]
-        used to represent the input to the Process, and transmit this to the InputState(s) of its `ORIGIN`
-        Mechanism.  Each ProcessInputState sends a MappingProjection to one or more InputStates of the
-        `ORIGIN` Mechanism.
-
-    input :  Optional[List[value] or ndarray]
-        input to the Process for each `TRIAL` of executions;  it is assigned the value of the :keyword:`input` argument
-        in a call to the Process' `execute <Process_Base.execute>`  or `run <Process_Base.run>` method. Its items are
-        assigned as the value of the corresponding ProcessInputStates in `process_input_states`, and must match the
-        format of the `variable <Mechanism_Base.variable>` for the Process' `ORIGIN` Mechanism.
-
-        .. note:: The :keyword:`input` attribute of a Process preserves its value throughout the execution of the
-                  Process. It's value is assigned to the `variable <Mechanism_Base.variable>` attribute of
-                  the `ORIGIN` Mechanism at the start of execution.  After that, by default, that Mechanism's
-                  :keyword:`variable` attribute is zeroed. This is so that if the `ORIGIN` Mechanism is executed
-                  again in the same `PASS` of executions (e.g., if it is part of a recurrent loop) it does not continue
-                  to receive the initial input to the Process.  However, this behavior can be modified with the Process'
-                  `clamp_input` attribute.
-
-    input_value :  2d np.array : default ``instance_defaults.variable``
-        same as the :keyword:`variable` attribute of the Process; contains the values of the ProcessInputStates in its
-        `process_input_states` attribute.
-
-    clamp_input : Optional[keyword]
-        determines whether the Process' input continues to be applied to the `ORIGIN` Mechanism if it is executed again
-        within the same `TRIAL`.  It can take the following values:
->>>>>>> 77ed6654
 
     input :  List[value] or ndarray
         input to the Process for each `TRIAL` of execution;  it is assigned the value of the **input** argument
@@ -813,7 +775,7 @@
             attribute.
 
     COMMENT
-        input_value :  2d np.array : default ``variableInstanceDefault``
+        input_value :  2d np.array : default ``instance_defaults.variable``
             same as the `variable <Process_Base.variable>` attribute of the Process; contains the `value
             <InputState.value>` of each ProcessInputState in its `process_input_states` attribute.
     COMMENT
@@ -1823,31 +1785,17 @@
         """Create Projection(s) for each item in Process input to InputState(s) of the specified Mechanism
 
         For each item in Process input:
-<<<<<<< HEAD
         - create process_input_state, as sender for MappingProjection to the ORIGIN Mechanism.input_state
         - create the MappingProjection (with process_input_state as sender, and ORIGIN Mechanism as receiver)
 
-        If number of Process inputs == len(ORIGIN Mechanism.variable):
+        If number of Process inputs == len(ORIGIN Mechanism.instance_defaults.variable):
             - create one Projection for each of the ORIGIN Mechanism.input_state(s)
-        If number of Process inputs == 1 but len(ORIGIN Mechanism.variable) > 1:
+        If number of Process inputs == 1 but len(ORIGIN Mechanism.instance_defaults.variable) > 1:
             - create a Projection for each of the ORIGIN Mechanism.input_states, and provide Process' input to each
-        If number of Process inputs > 1 but len(ORIGIN Mechanism.variable) == 1:
+        If number of Process inputs > 1 but len(ORIGIN Mechanism.instance_defaults.variable) == 1:
             - create one Projection for each Process input and assign all to ORIGIN Mechanism.input_state
-        Otherwise,  if number of Process inputs != len(ORIGIN Mechanism.variable) and both > 1:
+        Otherwise,  if number of Process inputs != len(ORIGIN Mechanism.instance_defaults.) and both > 1:
             - raise exception:  ambiguous mapping from Process input values to ORIGIN Mechanism's input_states
-=======
-        - create process_input_state, as sender for MappingProjection to the Mechanism.input_state
-        - create the MappingProjection (with process_input_state as sender, and Mechanism as receiver)
-
-        If len(Process.input) == len(mechanism.instance_defaults.variable):
-            - create one Projection for each of the Mechanism.input_state(s)
-        If len(Process.input) == 1 but len(mechanism.instance_defaults.variable) > 1:
-            - create a Projection for each of the Mechanism.input_states, and provide Process.input[value] to each
-        If len(Process.input) > 1 but len(mechanism.instance_defaults.variable) == 1:
-            - create one Projection for each Process.input[value] and assign all to Mechanism.input_state
-        Otherwise,  if len(Process.input) != len(mechanism.instance_defaults.variable) and both > 1:
-            - raise exception:  ambiguous mapping from Process input values to Mechanism's input_states
->>>>>>> 77ed6654
 
         :param Mechanism:
         :return:
@@ -1951,11 +1899,7 @@
         """
         # Validate input
         if input is None:
-<<<<<<< HEAD
-            input = self.first_mechanism.variableInstanceDefault
-=======
-            input = self.firstMechanism.instance_defaults.variable
->>>>>>> 77ed6654
+            input = self.first_mechanism.instance_defaults.variable
             if (self.prefs.verbosePref and
                     not (not context or COMPONENT_INIT in context)):
                 print("- No input provided;  default will be used: {0}")
@@ -2212,13 +2156,12 @@
 
             target = np.atleast_1d(target)
 
-<<<<<<< HEAD
             # Check that length of process' target input matches length of TARGET Mechanism's target input
-            if len(target) != len(target_mech_target.variable):
+            if len(target) != len(target_mech_target.instance_defaults.variable):
                 raise ProcessError("Length of target ({}) does not match length of input for TARGET Mechanism {} ({})".
                                    format(len(target),
                                           target_mech.name,
-                                          len(target_mech_target.variable)))
+                                          len(target_mech_target.instance_defaults.variable)))
 
             target_input_state = ProcessInputState(owner=self,
                                                     variable=target,
@@ -2232,12 +2175,6 @@
                     receiver=target_mech_target,
                     name=self.name+'_Input Projection to '+target_mech_target.name)
     # MODIFIED 8/14/17 END
-=======
-        # Check that length of process' target input matches length of targetMechanism's target input
-        if len(target) != len(target_mech_target.instance_defaults.variable):
-            raise ProcessError("Length of target ({}) does not match length of input for target_mechanism in {}".
-                               format(len(target), len(target_mech_target.instance_defaults.variable)))
->>>>>>> 77ed6654
 
 
 
@@ -2418,7 +2355,6 @@
         for i, target_input_state in zip(range(len(self.target_input_states)), self.target_input_states):
             target_input_state.value = self.target[i]
 
-<<<<<<< HEAD
         # # Zero any input from projections to target(s) from any other processes
         for target_mech in self.target_mechanisms:
             for process in target_mech.processes:
@@ -2426,24 +2362,6 @@
                     continue
                 for target_input_state in  process.target_input_states:
                     target_input_state.value *= 0
-=======
-        # # Zero any input from projections to target from any other processes
-        # # Note: there is only one targetMechanism in a Process, so can assume it is first item and no need to iterate
-        for process in list(self.target_mechanisms)[0].processes:
-            process.target_input_states[0].value *= 0
-        if callable(self.target):
-            self.target_input_states[0].instance_defaults.variable = self.target()
-        else:
-            self.target_input_states[0].value = np.array(self.target)
-
-        # # MODIFIED 3/22/17 NEW:
-        # # NEXT, implement process learning_rate param if specified:
-        # #    embed it in a param specification dict for inclusion with runtime_params
-        # process_learning_rate_spec_dict = None
-        # if self.learning_rate is not None:
-        #     process_learning_rate_spec_dict = {LEARNING_RATE: self.learning_rate}
-        # # MODIFIED 3/22/17 END
->>>>>>> 77ed6654
 
         # THEN, execute ComparatorMechanism and LearningMechanisms
         for mechanism in self._learning_mechs:
@@ -2622,18 +2540,7 @@
         print("\n\'{}\' executing with:\n- pathway: [{}]".
               format(append_type_to_name(self),
               # format(self.name,
-<<<<<<< HEAD
                      re.sub(r'[\[,\],\n]','',str(self.mechanism_names))))
-        # # MODIFIED 2/17/17 OLD:
-        # variable = [list(i) for i in self.variable]
-        # print("- variable: {1}".format(self, re.sub('[\[,\],\n]','',
-        #                                          str([[float("{:0.3}".format(float(i)))
-        #                                                for i in value] for value in variable]))))
-        # MODIFIED 2/17/17 NEW:
-=======
-                     re.sub(r'[\[,\],\n]','',str(self.mechanismNames))))
-
->>>>>>> 77ed6654
         if input is None:
             input = self.input
         print("- input: {}".format(input))

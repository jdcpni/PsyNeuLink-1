--- conflicted
+++ resolved
@@ -220,7 +220,7 @@
 
 **Figure: Learning in PsyNeuLink**
 
-.. figure:: _static/PNL_learning_fig.png
+.. figure:: _static/Process_Learning_fig.svg
    :alt: Schematic of LearningMechanisms and LearningProjections in a Process
 
    Learning using the `BackPropagation` learning algorithm in a three-layered network, using a `TransferMechanism` for
@@ -343,7 +343,7 @@
     _is_learning_spec
 from PsyNeuLink.Components.Projections.Projection import _is_projection_spec, _is_projection_subclass, \
     _add_projection_to
-from PsyNeuLink.Components.Projections.TransmissiveProjections.MappingProjection import MappingProjection
+from PsyNeuLink.Components.Projections.PathwayProjections.MappingProjection import MappingProjection
 from PsyNeuLink.Components.ShellClasses import *
 from PsyNeuLink.Components.States.ParameterState import ParameterState
 from PsyNeuLink.Components.States.State import _instantiate_state_list, _instantiate_state
@@ -1245,7 +1245,7 @@
                     mech = item
 
                     # Check if first Mechanism already has any projections and, if so, issue appropriate warning
-                    if mech.input_state.afferents:
+                    if mech.input_state.path_afferents:
                         self._issue_warning_about_existing_projections(mech, context)
 
                     # Assign input Projection from Process
@@ -1315,7 +1315,7 @@
     # FIX: POTENTIAL PROBLEM - EVC *CAN* HAVE MULTIPLE PROJECTIONS FROM (DIFFERENT outputStates OF) THE SAME MECHANISM
 
                     # PRECEDING ITEM IS A MECHANISM
-                    projection_list = item.input_state.afferents
+                    projection_list = item.input_state.path_afferents
                     projection_found = False
                     for projection in projection_list:
                         # Current mechanism DOES receive a Projection from the preceding item
@@ -1653,7 +1653,7 @@
                                                     prefs=self.prefs)
             self.process_input_states.append(process_input_state)
 
-        from PsyNeuLink.Components.Projections.TransmissiveProjections.MappingProjection import MappingProjection
+        from PsyNeuLink.Components.Projections.PathwayProjections.MappingProjection import MappingProjection
 
         # If there is the same number of Process input values and mechanism.input_states, assign one to each
         if num_process_inputs == num_mechanism_input_states:
@@ -1783,7 +1783,7 @@
             for parameter_state in mech._parameter_states:
                 parameter_state._deferred_init() # XXX
                 # MODIFIED 5/2/17 OLD:
-                # self._instantiate__deferred_init_projections(parameter_state.afferents)
+                # self._instantiate__deferred_init_projections(parameter_state.path_afferents)
                 # MODIFIED 5/2/17 NEW:
                 # Defer instantiation of ControlProjections to System
                 #   and there should not be any other type of Projection to the ParameterState of a Mechanism
@@ -1805,7 +1805,7 @@
                 # then designate mech as a TARGET
                 if (isinstance(mech, ObjectiveMechanism) and
                         # any(projection.sender.owner.processes[self] == TERMINAL
-                        #     for projection in mech.input_states[SAMPLE].afferents) and
+                        #     for projection in mech.input_states[SAMPLE].path_afferents) and
                         mech._learning_role is TARGET and
                         self.learning
                             ):
@@ -1893,7 +1893,7 @@
                    return None if no TARGET ObjectiveMechanism is found.
             """
             for input_state in mech.input_states.values():
-                for projection in input_state.afferents:
+                for projection in input_state.path_afferents:
                     sender = projection.sender.owner
                     # If Projection is not from another ObjectiveMechanism, ignore
                     if not isinstance(sender, (ObjectiveMechanism)):
@@ -1987,13 +1987,8 @@
                                                 name=TARGET)
         self.target_input_states.append(target_input_state)
 
-<<<<<<< HEAD
-        # Add MappingProjection from target_input_state to MonitoringMechanism's target inputState
-        from PsyNeuLink.Components.Projections.TransmissiveProjections.MappingProjection import MappingProjection
-=======
         # Add MappingProjection from target_input_state to ComparatorMechanism's TARGET InputState
         from PsyNeuLink.Components.Projections.PathwayProjections.MappingProjection import MappingProjection
->>>>>>> 769d0605
         MappingProjection(sender=target_input_state,
                 receiver=target_mech_target,
                 name=self.name+'_Input Projection to '+target_mech_target.name)
@@ -2196,13 +2191,8 @@
 
             # For each inputState of the mechanism
             for input_state in mech.input_states:
-<<<<<<< HEAD
-                # For each projection in the list
-                for projection in input_state.afferents:
-=======
                 # For each Projection in the list
                 for projection in input_state.path_afferents:
->>>>>>> 769d0605
 
                     # Skip learning if Projection is an input from the Process or a system
                     # or comes from a mechanism that belongs to another process
@@ -2483,7 +2473,7 @@
         # MODIFIED 2/17/17 NEW:
         # self.owner.input = self.value
         # MODIFIED 2/17/17 END
-        # self.afferents = []
+        # self.path_afferents = []
         # from PsyNeuLink.Components.States.OutputState import PRIMARY_OUTPUT_STATE
         # from PsyNeuLink.Components.Functions.Function import Linear
         # self.index = PRIMARY_OUTPUT_STATE

# Princeton University licenses this file to You under the Apache License, Version 2.0 (the "License");
# you may not use this file except in compliance with the License.  You may obtain a copy of the License at:
#     http://www.apache.org/licenses/LICENSE-2.0
# Unless required by applicable law or agreed to in writing, software distributed under the License is distributed
# on an "AS IS" BASIS, WITHOUT WARRANTIES OR CONDITIONS OF ANY KIND, either express or implied.
# See the License for the specific language governing permissions and limitations under the License.
#
#
# *******************************************  LearningSignal **********************************************************
#

from PsyNeuLink.Functions.Projections.Projection import *
from PsyNeuLink.Functions.Projections.Mapping import Mapping
from PsyNeuLink.Functions.States.ParameterState import ParameterState
from PsyNeuLink.Functions.States.OutputState import OutputState
from PsyNeuLink.Functions.Mechanisms.MonitoringMechanisms import MonitoringMechanism
from PsyNeuLink.Functions.Mechanisms.MonitoringMechanisms.MonitoringMechanism import MonitoringMechanism_Base
from PsyNeuLink.Functions.Mechanisms.MonitoringMechanisms.LinearComparator import LinearComparator
from PsyNeuLink.Functions.Mechanisms.MonitoringMechanisms.WeightedError import WeightedError
from PsyNeuLink.Functions.Mechanisms.ProcessingMechanisms import ProcessingMechanism
from PsyNeuLink.Functions.Mechanisms.ProcessingMechanisms.ProcessingMechanism import ProcessingMechanism_Base

# from Functions.Utility import *

# Params:

kwWeightChangeParams = "Weight Change Params"

WT_MATRIX_SENDER_DIM = 0
WT_MATRIX_RECEIVERS_DIM = 1

DefaultTrainingMechanism = LinearComparator

class LearningSignalError(Exception):
    def __init__(self, error_value):
        self.error_value = error_value

    def __str__(self):
        return repr(self.error_value)


class LearningSignal(Projection_Base):
# DOCUMENT: USES DEFERRED INITIALIZATION
# DOCUMENT: self.variable = 3 items:  input (from??), output (from??) and error (from??)
    """Implement projection conveying values from output of a mechanism to input of another (default: IdentityMapping)

    Description:
        The LearningSignal class is a functionType in the Projection category of Function,
        It's execute method takes the output of a MonitoringMechanism (self.variable), and the input and output of
            the ProcessingMechanism to which its receiver Mapping Projection projects, and generates a matrix of
            weight changes for the Mapping Projection's matrix parameter

    Instantiation:
        LearningSignal Projections are instantiated:
            - directly by specifying a MonitoringMechanism sender and a Mapping receiver
            - automatically by specifying the kwLearningSignal parameter of a Mapping Projection

    Initialization arguments:
        - sender (MonitoringMechanism) - source of projection input (default: TBI)
        - receiver: (Mapping Projection) - destination of projection output (default: TBI)
        - params (dict) - dictionary of projection params:
            + kwExecuteMethod (Utility): (default: BP)
            + kwExecuteMethodParams (dict):
                + kwLearningRate (value): (default: 1)
        - name (str) - if it is not specified, a default based on the class is assigned in register_category
        - prefs (PreferenceSet or specification dict):
             if it is omitted, a PreferenceSet will be constructed using the classPreferences for the subclass
             dict entries must have a preference keyPath as their key, and a PreferenceEntry or setting as their value
             (see Description under PreferenceSet for details)

    Parameters:
        The default for kwExecuteMethod is BackPropagation:
        The parameters of kwExecuteMethod can be set:
            - by including them at initialization (param[kwExecuteMethod] = <function>(sender, params)
            - calling the adjust method, which changes their default values (param[kwExecuteMethod].adjust(params)
            - at run time, which changes their values for just for that call (self.execute(sender, params)

    ProjectionRegistry:
        All LearningSignal projections are registered in ProjectionRegistry, which maintains an entry for the subclass,
          a count for all instances of it, and a dictionary of those instances

    Naming:
        LearningSignal projections can be named explicitly (using the name argument).  If this argument is omitted,
        it will be assigned "LearningSignal" with a hyphenated, indexed suffix ('LearningSignal-n')

    Class attributes:
        + className = kwLearningSignal
        + functionType = kwProjection
        # + defaultSender (State)
        # + defaultReceiver (State)
        + paramClassDefaults (dict):
            + kwExecuteMethod (Utility): (default: BP)
            + kwExecuteMethodParams:
                + kwLearningRate (value): (default: 1)
        + paramNames (dict)
        + classPreference (PreferenceSet): LearningSignalPreferenceSet, instantiated in __init__()
        + classPreferenceLevel (PreferenceLevel): PreferenceLevel.TYPE

    Class methods:
        function (executes function specified in params[kwExecuteMethod]

    Instance attributes:
        + sender (MonitoringMechanism)
        + receiver (Mapping)
        + paramInstanceDefaults (dict) - defaults for instance (created and validated in Functions init)
        + paramsCurrent (dict) - set currently in effect
        + variable (value) - used as input to projection's execute method
        + value (value) - output of execute method
        + mappingWeightMatrix (2D np.array) - points to <Mapping>.paramsCurrent[kwExecuteMethodParams][kwMatrix]
        + weightChangeMatrix (2D np.array) - rows:  sender deltas;  columns:  receiver deltas
        + errorSignal (1D np.array) - sum of errors for each sender element of Mapping projection
        + name (str) - if it is not specified as an arg, a default based on the class is assigned in register_category
        + prefs (PreferenceSet) - if not specified as an arg, default is created by copying LearningSignalPreferenceSet

    Instance methods:
        none
    """

    functionType = kwLearningSignal
    className = functionType
    suffix = " " + className

    classPreferenceLevel = PreferenceLevel.TYPE

    # variableClassDefault = [[0],[0],[0]]

    paramClassDefaults = Projection_Base.paramClassDefaults.copy()
    paramClassDefaults.update({kwProjectionSender: MonitoringMechanism_Base,
                               kwExecuteMethod:BackPropagation,
                               kwExecuteMethodParams: {BackPropagation.kwLearningRate: 1,
                                                       kwParameterStates: None # This suppresses parameterStates
                                                       },
                               kwWeightChangeParams: {
                                   kwExecuteMethod: LinearCombination,
                                   kwExecuteMethodParams: {kwOperation: LinearCombination.Operation.SUM},
                                   kwParamModulationOperation: ModulationOperation.ADD,
                                   # FIX: IS THIS FOLLOWING CORRECT: (WAS kwControlSignal FOR ParameterState)
                                   # kwParameterStates: None, # This suppresses parameterStates
                                   kwProjectionType: kwLearningSignal}
                               })

    def __init__(self,
                 sender=NotImplemented,
                 receiver=NotImplemented,
                 params=NotImplemented,
                 name=NotImplemented,
                 prefs=NotImplemented,
                 context=NotImplemented):
        """
IMPLEMENTATION NOTE:  *** DOCUMENTATION NEEDED (SEE CONTROL SIGNAL)

        :param sender:
        :param receiver:
        :param params:
        :param name:
        :param context:
        :return:
        """

        # self.sender_arg = sender
        # self.receiver_arg = receiver
        # self.params_arg = params
        # self.prefs_arg = prefs

        # Assign functionType to self.name as default;
        #  will be overridden with instance-indexed name in call to super
        if name is NotImplemented:
            self.name = self.functionType
        else:
            self.name = name

        self.functionName = self.functionType

        self.init_args = locals().copy()
        self.init_args['context'] = self
        self.init_args['name'] = name
        del self.init_args['self']
        # del self.init_args['__class__']

        # Flag for deferred initialization
        self.value = kwDeferredInit


    # def deferred_init(self, context=NotImplemented):
    #     self.initialize()
    #
    def validate_params(self, request_set, target_set=NotImplemented, context=NotImplemented):
        """Insure sender is a MonitoringMechanism or ProcessingMechanism and receiver is a ParameterState or Mapping

        Validate send in params[kwProjectionSender] or, if not specified, sender arg:
        - must be the outputState of a MonitoringMechanism (e.g., LinearComparator or WeightedError)
        - must be a list or 1D np.array (i.e., the format of an errorSignal)

        Validate receiver in params[kwParameterStates] or, if not specified, receiver arg:
        - must be either a Mapping projection or parameterStates[kwMatrix]

         """

        # VALIDATE SENDER

        # Parse params[kwProjectionSender] if specified, and assign self.sender
        super().validate_params(request_set, target_set, context)

        # Make sure self.sender is a MonitoringMechanism or ProcessingMechanism or the outputState for one;
        # Otherwise, it should be MonitoringMechanism (assigned in paramsClassDefaults)

        sender = self.sender

        # If specified as a MonitoringMechanism, reassign to its outputState
        if isinstance(sender, MonitoringMechanism_Base):
            self.sender = sender.outputState

        # If it is the outputState of a MonitoringMechanism, check that it is a list or 1D np.array
        if isinstance(sender, OutputState):
            if not isinstance(sender.value, (list, np.array)):
                raise LearningSignalError("Sender for {} (outputState of MonitoringMechanism {}) "
                                          "must be a list or 1D np.array".format(self.name, sender))
            if not np.array.ndim == 1:
                raise LearningSignalError("OutputState of MonitoringMechanism ({}) for {} must be an 1D np.array".
                                          format(sender, self.name))

        # IMPLEMENTATION NOTE:  No longer supported;  must be an instantiated MonitoringMechanism object
        # # If it is a ProcessingMechanism, pass (errorSignal will be assigined in instantiate_sender)
        # elif isinstance(sender, ProcessingMechanism_Base):
        #     pass

        # # If specification is a MonitoringMechanism class, pass (it will be instantiated in instantiate_sender)
        elif inspect.isclass(sender) and issubclass(sender,  MonitoringMechanism_Base):
            pass

        else:
            raise LearningSignalError("Sender arg (or {} param ({}) for must be a MonitoringMechanism, "
                                      "the outputState of one, or a reference to the class"
                                      .format(kwProjectionSender, sender, self.name, ))

        # VALIDATE RECEIVER
        try:
            receiver = target_set[kwParameterStates]
            self.validate_receiver(receiver)
        except (KeyError, LearningSignalError):
            # kwParameterStates not specified:
            receiver = self.receiver
            self.validate_receiver(receiver)

    def validate_receiver(self, receiver):
        # Must be a Mapping projection or the parameterState of one
        if not isinstance(receiver, (Mapping, ParameterState)):
            raise LearningSignalError("Receiver arg ({}) for {} must be a Mapping projection or a parameterState of one"
                                      .format(receiver, self.name))
        # If it is a parameterState and the receiver already has a parameterStates dict
        #     make sure the assignment is to its kwMatrix entry
        if isinstance(receiver, ParameterState):
<<<<<<< HEAD
            if not receiver is receiver.owner.parameterStates[kwWeightMatrix]:
                raise LearningSignalError("Receiver arg ({}) for {} must be the {} parameterState of a"
                                          "Mapping projection".format(receiver, self.name, kwWeightMatrix, ))
=======
            if receiver.owner.parameterStates and not receiver is receiver.owner.parameterStates[kwMatrix]:
                raise LearningSignalError("Receiver arg ({}) for {} must be the {} parameterState of a"
                                          "Mapping projection".format(receiver, self.name, kwMatrix, ))
>>>>>>> 562769f2
        # Notes:
        # * if specified as a Mapping projection, it will be assigned to a parameter state in instantiate_receiver
        # * the value of receiver will be validated in instantiate_receiver

    def instantiate_attributes_before_execute_method(self, context=NotImplemented):
        """Override super to call instantiate_receiver before calling instantiate_sender

        Call instantiate_receiver first since both instantiate_sender and instantiate_execute_method
            reference the Mapping projection's weight matrix: self.mappingProjection.matrix

        """
        # FIX: PROBLEM: instantiate_receiver usually follows instantiate_execute_method,
        # FIX:          and uses self.value (output of execute method) to validate against receiver.variable

        self.instantiate_receiver(context)

        # # MODIFIED 8/14/16: COMMENTED OUT SINCE SOLVED BY MOVING add_to TO instantiate_attributes_after_execute_method
        # # "Cast" self.value to Mapping Projection parameterState's variable to pass validation in instantiate_sender
        # # Note: this is because instantiate_sender calls add_projection_to
        # # (since self.value is not assigned until instantiate_execute_method; it will be reassigned there)
        # self.value = self.receiver.variable

        super().instantiate_attributes_before_execute_method(context)

    def instantiate_attributes_after_execute_method(self, context=NotImplemented):
        """Override super since it calls instantiate_receiver which has already been called above
        """
        # pass
        # MODIFIED 8/14/16: MOVED FROM instantiate_sender
        # Add LearningSignal projection to Mapping projection's parameterState
        # Note: needs to be done after instantiate_execute_method, since validation requires self.value be assigned
        self.add_to(receiver=self.mappingProjection, state=self.receiver, context=context)

    def instantiate_receiver(self, context=NotImplemented):
        """Instantiate and/or assign the parameterState of the projection to be modified by learning

        If receiver is specified as a Mapping Projection, assign LearningSignal to parameterStates[kwMatrix]
            for the projection;  if that does not exist, instantiate and assign as the receiver for the LearningSignal
        If specified as a ParameterState, validate that it is parameterStates[kwMatrix]
        Validate that the LearningSignal's error matrix is the same shape as the recevier's weight matrix
        Re-assign LearningSignal's variable to match the height (number of rows) of the matrix
        
        Notes:
        * This must be called before instantiate_sender since that requires access to self.receiver
            to determine whether to use a comparator mechanism or <Mapping>.receiverError for error signals
        * Doesn't call super().instantiate_receiver since that assumes self.receiver.owner is a Mechanism
                              and calls add_projection_to_mechanism
        """
# FIX: ??REINSTATE CALL TO SUPER AFTER GENERALIZING IT TO USE Projection.add_to
# FIX: OR, MAKE SURE FUNCTIONALITY IS COMPARABLE

        weight_change_params = self.paramsCurrent[kwWeightChangeParams]

        # VALIDATE that self.receiver is a ParameterState or a Mapping Projection

        # If receiver is a ParameterState, and receiver's parameterStates dict has been instantiated,
        #    make sure LearningSignal is being assigned to the parameterStates[kwMatrix] of a Mapping projection
        if isinstance(self.receiver, ParameterState):

            self.mappingProjection = self.receiver.owner

            if not isinstance(self.mappingProjection, Mapping):
                raise LearningSignalError("Receiver arg ({}) for {} must be the "
                                          "parameterStates[{}] of a Mapping (rather than a {}) projection".
                                          format(self.receiver,
                                                 self.name,
                                                 kwMatrix,
                                                 self.mappingProjection.__class__.__name__))

            # # MODIFIED 8/13/16 OLD:
            # if (self.mappingProjection.parameterStates and
            #         not self.receiver is self.mappingProjection.parameterStates[kwMatrix]):
            #     raise LearningSignalError("Receiver arg ({}) for {} must be the "
            #                               "parameterStates[{}] param of the receiver".
            #                               format(self.receiver, self.name, kwMatrix))
            #
            # # receiver is parameterState[kwMatrix], so update its params with ones specified by LearningSignal
            # # MODIFIED 8/13/16:
            # # FIX: ?? SHOULD THIS USE assign_defaults:
            # self.receiver.paramsCurrent.update(weight_change_params)
            #
            # MODIFIED 8/13/16 NEW:
            # receiver is parameterState[kwMatrix], so update its params with ones specified by LearningSignal
            if (self.mappingProjection.parameterStates and
                    self.receiver is self.mappingProjection.parameterStates[kwMatrix]):
                # MODIFIED 8/13/16:
                # FIX: ?? SHOULD THIS USE assign_defaults:
                self.receiver.paramsCurrent.update(weight_change_params)
                TEST = True

            else:
                raise LearningSignalError("Receiver arg ({}) for {} must be the "
                                          "parameterStates[{}] param of the receiver".
                                          format(self.receiver, self.name, kwMatrix))
            # MODIFIED 8/13/16 END

        # Receiver was specified as a Mapping Projection
        elif isinstance(self.receiver, Mapping):

            self.mappingProjection = self.receiver

            from PsyNeuLink.Functions.States.InputState import instantiate_state_list
            from PsyNeuLink.Functions.States.InputState import instantiate_state

            # Check if Mapping Projection has parameterStates Ordered Dict and kwMatrix entry
            try:
                self.receiver.parameterStates[kwMatrix]

            # receiver does NOT have parameterStates attrib
            except AttributeError:
                # Instantiate parameterStates Ordered dict
                #     with ParameterState for receiver's executeMethodParams[kwMatrix] param
                self.receiver.parameterStates = instantiate_state_list(owner=self.receiver,
                                                                       state_list=[(kwMatrix,
                                                                                    weight_change_params)],
                                                                       state_type=ParameterState,
                                                                       state_param_identifier=kwParameterState,
                                                                       constraint_value=self.mappingWeightMatrix,
                                                                       constraint_value_name=kwLearningSignal,
                                                                       context=context)
                self.receiver = self.receiver.parameterStates[kwMatrix]

            # receiver has parameterStates but not (yet!) one for kwMatrix, so instantiate it
            except KeyError:
                # Instantiate ParameterState for kwMatrix
                self.receiver.parameterStates[kwMatrix] = instantiate_state(owner=self.receiver,
                                                                            state_type=ParameterState,
                                                                            state_name=kwMatrix,
                                                                            state_spec=kwParameterState,
                                                                            state_params=weight_change_params,
                                                                            constraint_value=self.mappingWeightMatrix,
                                                                            constraint_value_name=kwLearningSignal,
                                                                            context=context)

            # receiver has parameterState for kwMatrix, so update its params with ones specified by LearningSignal
            else:
                # MODIFIED 8/13/16:
                # FIX: ?? SHOULD THIS USE assign_defaults:
                self.receiver.parameterStates[kwMatrix].paramsCurrent.update(weight_change_params)

            # Assign self.receiver to parameterState used for weight matrix param
            self.receiver = self.receiver.parameterStates[kwMatrix]

        # If it is not a ParameterState or Mapping Projection, raise exception
        else:
            raise LearningSignalError("Receiver arg ({}) for {} must be a Mapping projection or"
                                      " a MechanismParatemerState of one".format(self.receiver, self.name))

        # GET RECEIVER'S WEIGHT MATRIX
        self.get_mapping_weight_matrix()

        # Format input to Mapping projection's weight matrix
        self.input_to_weight_matrix = np.zeros_like(self.mappingWeightMatrix[0])

        # Format output of Mapping projection's weight matrix
        # Note: this is used as a template for output value of its receiver mechanism (i.e., to which it projects)
        #       but that may not yet have been instantiated;  assumes that format of input = output for receiver mech
        self.output_of_weight_matrix = np.zeros_like(self.mappingWeightMatrix.T[0])

    def get_mapping_weight_matrix(self):
        """Get weight matrix for Mapping projection to which LearningSignal projects

        """

        message = "PROGRAM ERROR: {} has either no {} or no {} param in paramsCurent".format(self.receiver.name,
                                                                                             kwExecuteMethodParams,
                                                                                             kwMatrix)
        if isinstance(self.receiver, ParameterState):
            try:
                self.mappingWeightMatrix = self.mappingProjection.matrix
            except KeyError:
                raise LearningSignal(message)

        elif isinstance(self.receiver, Mapping):
            try:
                self.mappingWeightMatrix = self.receiver.matrix
            except KeyError:
                raise LearningSignal(message)


    def instantiate_sender(self, context=NotImplemented):
        """Assign self.variable to MonitoringMechanism output or self.receiver.receiverErrorSignals

        Call this after instantiate_receiver, as that is needed to determine the sender (i.e., source of errorSignal)

        If sender arg or kwProjectionSender was specified, it has been assigned to self.sender
            and has been validated as a MonitoringMechanism, so:
            - validate that the length of its outputState.value is the same as the width (# columns) of kwMatrix
            - assign its outputState.value as self.variable
        If sender was not specified (i.e., passed as MonitoringMechanism_Base specified in paramClassDefaults):
           if the owner of the Mapping projection projects to a MonitoringMechanism, then
               - validate that the length of its outputState.value is the same as the width (# columns) of kwMatrix
               - assign its outputState.value as self.variable
           otherwise, if self.receiver.owner.receiver.owner has an errorSignal attribute, use that as self.variable
               (e.g., "hidden units in a multilayered neural network, using BackPropagation Function)
           [TBI: otherwise, implement default MonitoringMechanism]
           otherwise, raise exception

FROM TODO:
#    - instantiate_sender:
#        - examine mechanism to which Mapping projection projects:  self.receiver.owner.receiver.owner
#            - check if it is a terminal mechanism in the system:
#                - if so, assign:
#                    - LinearComparator MonitoringMechanism
#                        - ProcessInputState for LinearComparator (name it??) with projection to target inputState
#                        - Mapping projection from terminal ProcessingMechanism to LinearCompator sample inputState
#                - if not, assign:
#                    - WeightedSum MonitoringMechanism
#                        - Mapping projection from preceding MonitoringMechanism:
#                            preceding processing mechanism (ppm):
#                                ppm = self.receiver.owner.receiver.owner
#                            preceding processing mechanism's output projection (pop)
#                                pop = ppm.outputState.projections[0]
#                            preceding processing mechanism's output projection learning signal (popls):
#                                popls = pop.parameterState.receivesFromProjections[0]
#                            preceding MonitoringMechanism (pem):
#                                pem = popls.sender.owner
#                            assign Mapping projection from pem.outputState to self.inputState
#                        - Get weight matrix for pop (pwm):
#                                pwm = pop.parameterState.params[kwMatrix]

# HAS SENDER:
    # VALIDATE
# HAS NO SENDER:
    # error_source PROJECTS TO A MONITORING MECHANISM
    #         assign it as sender
    # error_source DOESN'T PROJECT TO A MONITORING MECHANISM
        # error_source PROJECTS TO A PROCESSING MECHANISM:
            # INSTANTIATE WeightedSum MonitoringMechanism
        # error_source PROJECTS DOESN'T PROJECT TO A PROCESSING MECHANISM:
            # INSTANTIATE DefaultTrainingMechanism

        """

        # FIX: 8/7/16
        # FIX: NEED TO DEAL HERE WITH CLASS SPECIFICATION OF MonitoringMechanism AS DEFAULT
        # FIX: OR HAVE ALREADY INSTANTIATED DEFAULT MONITORING MECHANISM BEFORE REACHING HERE
        # FIX: EMULATE HANDLING OF DefaultMechanism (for Mapping) AND DefaultController (for ControlSignal)

        # MonitoringMechanism specified as sender
        if isinstance(self.sender, MonitoringMechanism_Base):
            # Re-assign to outputState
            self.sender = self.sender.outputState

        # OutputState specified as sender
        if isinstance(self.sender, OutputState):
            # - validate that it belongs to a MonitoringMechanism
            if not isinstance(self.sender.owner, MonitoringMechanism_Base):
                raise LearningSignalError("OutputState ({}) specified as sender for {} belongs to a {}"
                                          " rather than a MonitoringMechanism".
                                          format(self.sender.name,
                                                 self.name,
                                                 self.sender.owner.__class__.__name__))
            # - validate that the length of the sender (MonitoringMechanism)'s outputState.value (the error signal)
            #     is the same as the width (# columns) of Mapping projection's weight matrix (# of receivers)
            # - assign MonitoringMechanism's outputState.value as self.variable
            if len(self.sender.value) == len(self.mappingWeightMatrix.shape[WT_MATRIX_RECEIVERS_DIM]):
                self.error_signal = self.sender.value
            else:
                raise LearningSignalError("Length ({}) of MonitoringMechanism outputState specified as sender for {} "
                                          "must match the receiver dimension ({}) of the weight matrix for {}".
                                          format(len(self.sender.outputState.value),
                                                 self.name,
                                                 len(self.mappingWeightMatrix.shape[WT_MATRIX_RECEIVERS_DIM]),
                                                 # self.receiver.owner))
                                                 self.mappingProjection))

        # MonitoringMechanism was specified simply by class, so instantiate one
        else:
            # Get error_source:  ProcessingMechanism for which error is being monitored
            #    (the mechanism to which the Mapping projection projects)
            # Note: Mapping.instantiate_receiver has not yet been called, so need to do parse below
            from PsyNeuLink.Functions.States.InputState import InputState
            # if isinstance(self.receiver.owner.receiver, Mechanism):
            #     error_source = self.receiver.owner.receiver
            # elif isinstance(self.receiver.owner.receiver, InputState):
            #     error_source = self.receiver.owner.receiver.owner
            if isinstance(self.mappingProjection.receiver, Mechanism):
                error_source = self.mappingProjection.receiver
            elif isinstance(self.mappingProjection.receiver, InputState):
                error_source = self.mappingProjection.receiver.owner

            monitoring_mechanism = None
            next_level_monitoring_mechanism_sender = None

            # Check if error_source has a projection to a MonitoringMechanism or a ProcessingMechanism
            for projection in error_source.outputState.sendsToProjections:
                if isinstance(projection.receiver.owner, MonitoringMechanism_Base):
                    # If projection to MonitoringMechanism is found, assign and quit search
                    monitoring_mechanism = projection.receiver.owner
                    break
                # IMPLEMENTATION NOTE:
                #    the following finds only the last or only projection to a ProcessingMechanism with a LearningSignal
                if isinstance(projection.receiver.owner, ProcessingMechanism):
                    try:
                        next_level_learning_signal = projection.parameterStates[kwMatrix]
                    except:
                        pass
                    else:
                        next_level_monitoring_mechanism_sender = next_level_learning_signal.sender
                        next_level_weight_matrix = projection.paramsCurrent[kwExecuteMethod][kwMatrix]

            # error_source does not project to a MonitoringMechanism
            if not monitoring_mechanism:

                # error_source DOES project to a ProcessingMechanism:
                #    instantiate WeightedError MonitoringMechanism:
                #        computes contribution of each element in error_source to error at level to which it projects
                if next_level_monitoring_mechanism_sender:
                    error_source_output = np.zeros_like(error_source.outputState.value)
                    monitoring_mechanism = WeightedError(error_signal=error_source_output,
                                                         params={kwMatrix:next_level_weight_matrix})

                # error_source does NOT project to a ProcessingMechanism:
                #     instantiate DefaultTrainingMechanism MonitoringMechanism
                #         (compares error_source output with external training signal)
                else:
                    output_signal = np.zeros_like(error_source.outputState.value)
                    # IMPLEMENTATION NOTE: training_signal assigment currently assumes training mech is LinearComparator
                    training_signal = output_signal
                    training_mechanism_input = np.array([output_signal, training_signal])
                    monitoring_mechanism = DefaultTrainingMechanism(training_mechanism_input)
                    # Instantiate a mapping projection from the error_source to the DefaultTrainingMechanism
                    Mapping(sender=error_source, receiver=monitoring_mechanism)

            self.sender = monitoring_mechanism.outputState
            self.error_signal = self.sender.value

            # "Cast" self.variable to match value of sender (MonitoringMechanism) to pass validation in add_to()
            # Note: self.variable will be re-assigned in instantiate_execute_method()
            self.variable = self.error_signal

            # Add self as outgoing projection from MonitoringMechanism
            from PsyNeuLink.Functions.Projections.Projection import add_projection_to
            add_projection_from(sender=monitoring_mechanism,
                                state=monitoring_mechanism.outputState,
                                projection_spec=self,
                                receiver=self.receiver,
                                context=context)

        # MODIFIED 8/14/16: MOVED TO instantiate_attributes_after_execute_method
        # # Add LearningSignal projection to Mapping projection's parameterState
        # self.add_to(receiver=self.mappingProjection, state=self.receiver, context=context)

    def instantiate_execute_method(self, context=NotImplemented):
        """Construct self.variable for input to executeMethod, call super to instantiate it, and validate output

        ExecuteMethod implements function to compute weight change matrix for receiver (Mapping projection) from:
        - input: array of sender values (rows) to Mapping weight matrix (self.variable[0])
        - output: array of receiver values (cols) for Mapping weight matrix (self.variable[1])
        - error:  array of error signals for receiver values (self.variable[2])
        """

        # Reconstruct self.variable as input for executeMethod
        self.variable = [[0]] * 3
        # self.variable[0] = np.zeros_like(self.mappingWeightMatrix[0])
        # self.variable[1] = np.zeros_like(self.mappingWeightMatrix.T[0])
        # self.variable[2] = np.zeros_like(self.variable[1])
        self.variable[0] = self.input_to_weight_matrix
        self.variable[1] = self.output_of_weight_matrix
        self.variable[2] = self.error_signal

        super().instantiate_execute_method(context)

        # FIX: MOVE TO AFTER INSTANTIATE EXECUTE_METHOD??
        # IMPLEMENTATION NOTE:  MOVED FROM instantiate_receiver
        # Insure that LearningSignal output (error signal) and receiver's weight matrix are same shape
        try:
            receiver_weight_matrix_shape = self.mappingWeightMatrix.shape
        except TypeError:
            # self.mappingWeightMatrix = 1
            receiver_weight_matrix_shape = 1
        try:
            learning_signal_shape = self.value.shape
        except TypeError:
            learning_signal_shape = 1

        if receiver_weight_matrix_shape != learning_signal_shape:
            raise ProjectionError("Shape ({0}) of matrix for {1} learning signal from {2}"
                                  " must match shape of receiver weight matrix ({3}) for {4}".
                                  format(learning_signal_shape,
                                         self.name,
                                         self.sender.name,
                                         receiver_weight_matrix_shape,
                                         # self.receiver.owner.name))
                                         self.mappingProjection.name))



    def update(self, params=NotImplemented, time_scale=NotImplemented, context=NotImplemented):
        """

        DOCUMENT:
        LearnningSignal (Projection):
            - sender:  output of Monitoring Mechanism
                default: receiver.owner.outputState.sendsToProjections.<MonitoringMechanism> if specified,
                         else default Comparator
            - receiver: Mapping Projection parameterState (or some equivalent thereof)

        Mapping Projection should have kwLearningParam which:
           - specifies LearningSignal
           - defaults to BP
        ?? - uses self.outputStates.sendsToProjections.<MonitoringMechanism> if specified

        LearningSignal update method:
            Generalized delta rule:
            weight = weight + (learningRate * errorDerivative * transferDerivative * sampleSender)
            for sumSquared error function:  errorDerivative = (target - sample)
            for logistic activation function: transferDerivative = sample * (1-sample)
        NEEDS:
        - errorDerivative:  get from kwExecuteMethod of Comparator Mechanism
        - transferDerivative:  get from kwExecuteMethod of Processing Mechanism

        :return: (2D np.array) self.weightChangeMatrix
        """
        # Pass during initialization (since has not yet been fully initialized
        if self.value is kwDeferredInit:
            return self.value

        # ASSIGN INPUT:
        # Array of input values from Mapping projection's sender mechanism's outputState
        # LearningSignal(self).ParameterState(receiver).Mapping(owner).OutputState(sender)
        # input = self.receiver.owner.sender.value
        input = self.mappingProjection.sender.value

        # ASSIGN OUTPUT
        # Array of output values for Mapping projection's receiver mechanism
        # LearningSignal(self).ParameterState(receiver).Mapping(owner).OutputState(receiver).ProcessMechanism(owner)
# FIX: WHY ISN'T MonitoringMechanism's value SET TO ITS outputState.value ??
        # output = self.receiver.owner.receiver.owner.value
        output = self.mappingProjection.receiver.owner.outputState.value

        # ASSIGN ERROR
        # error_signal = self.variable
        error_signal = self.error_signal

        # CALL EXECUTE METHOD TO GET WEIGHT CHANGES
        # rows:  sender errors;  columns:  receiver errors
        self.weightChangeMatrix = self.execute([input, output, error_signal], params=params, context=context)

        # # Sum rows of weightChangeMatrix to get errors for each item of Mapping projection's sender
        # self.weightChanges = np.add.reduce(self.weightChangeMatrix,1)

        return self.weightChangeMatrix<|MERGE_RESOLUTION|>--- conflicted
+++ resolved
@@ -250,15 +250,9 @@
         # If it is a parameterState and the receiver already has a parameterStates dict
         #     make sure the assignment is to its kwMatrix entry
         if isinstance(receiver, ParameterState):
-<<<<<<< HEAD
-            if not receiver is receiver.owner.parameterStates[kwWeightMatrix]:
-                raise LearningSignalError("Receiver arg ({}) for {} must be the {} parameterState of a"
-                                          "Mapping projection".format(receiver, self.name, kwWeightMatrix, ))
-=======
             if receiver.owner.parameterStates and not receiver is receiver.owner.parameterStates[kwMatrix]:
                 raise LearningSignalError("Receiver arg ({}) for {} must be the {} parameterState of a"
                                           "Mapping projection".format(receiver, self.name, kwMatrix, ))
->>>>>>> 562769f2
         # Notes:
         # * if specified as a Mapping projection, it will be assigned to a parameter state in instantiate_receiver
         # * the value of receiver will be validated in instantiate_receiver

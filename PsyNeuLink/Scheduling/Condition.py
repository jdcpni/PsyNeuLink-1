# Princeton University licenses this file to You under the Apache License, Version 2.0 (the "License");
# you may not use this file except in compliance with the License.  You may obtain a copy of the License at:
#     http://www.apache.org/licenses/LICENSE-2.0
# Unless required by applicable law or agreed to in writing, software distributed under the License is distributed
# on an "AS IS" BASIS, WITHOUT WARRANTIES OR CONDITIONS OF ANY KIND, either express or implied.
# See the License for the specific language governing permissions and limitations under the License.


# ********************************************* Condition **************************************************************

"""

.. _Condition_Overview

Overview
--------

<<<<<<< HEAD
`Condition <Condition>`\ s are used to specify when `Component <Component>`\ s are allowed to execute.  Conditions
=======
`Conditions <Condition>` are used to specify when `Components <Component>` are allowed to execute.  Conditions
>>>>>>> ba76b849
can be used to specify a variety of required conditions for execution, including the state of the Component
itself (e.g., how many times it has already executed, or the value of one of its attributes), the state of the
Composition (e.g., how many `TIME_STEP`\ s have occurred in the current `TRIAL`), or the state of other
Components in a Composition (e.g., whether or how many times they have executed). PsyNeuLink provides a number of
`pre-specified Conditions <Condition_Pre_Specified>` that can be parametrized (e.g., how many times a Component should
be executed). `Custom conditions <Condition_Custom>` can also be created, by assigning a function to a Condition that
can reference any Component or its attributes in PsyNeuLink, thus providing considerable flexibility for scheduling.

.. note::
    Any Component that is part of a collection `specified to a Scheduler for execution <Scheduler_Creation>` can be
    associated with a Condition.  Most commonly, these are `Mechanisms <Mechanism>`.  However, in some circumstances
    `Projections <Projection>` can be included in the specification to a Scheduler (e.g., for
    `learning <Process_Learning>`) in which case these can also be assigned Conditions.



.. _Condition_Creation:

Creating Conditions
-------------------

.. _Condition_Pre_Specified:

Pre-specified Conditions
~~~~~~~~~~~~~~~~~~~~~~~~

`Pre-specified Conditions <Condition_Pre-Specified_List>` can be instantiated and added to a `Scheduler` at any time,
and take effect immediately for the execution of that Scheduler. Most pre-specified Conditions have one or more
arguments that must be specified to achieve the desired behavior. Many Conditions are also associated with an
`owner <Condition.owner>` attribute (a `Component` to which the Condition belongs), and a
`scheduler <Condition.scheduler>` attribute (that maintains data used to test for satisfaction of the Condition).
When pre-specified Conditions are instantiated within a call to the `add` method of a `Scheduler` or `ConditionSet`,
the Condition's `owner <Condition.owner>` and `scheduler <Condition.scheduler>` attributes are determined through
context and assigned automatically, as in the following example::

    my_scheduler.add_condition(A, EveryNPasses(1))
    my_scheduler.add_condition(B, EveryNCalls(A, 2))
    my_scheduler.add_condition(C, EveryNCalls(B, 2))

Here, `EveryNCalls(A, 2)` for example, is assigned the `owner` `B`, and the scheduler `my_scheduler`.

.. _Condition_Custom:

Custom Conditions
~~~~~~~~~~~~~~~~~

COMMENT:
    K: Thinking about it I kind of like making basic wrappers While and Until, where While is exactly the same as
        base Condition, but perhaps more friendly sounding? It evals to the output of the function exactly
        Until would just be the inversion of the function. Thoughts?
    JDC: THIS SOUNDS GOOD.
    JDC: PS - MIGHT WANT TO ADD "When", WHICH IS WHAT I THINK WE WANT FOR THE converge EXAMPLE;
                        my_scheduler.add_condition(A, Until(converge, B, epsilon))
                    CAUSES A TO EXECUTE UNTIL THE CONDITION ON B BECOMES TRUE, WHICH IS INDEED THE INVERSE OF WHILE,
                    (WHICH WOULD EXECUTE UNTIL B BECOMES FALSE);, BUT NOT WHAT WE WANT FOR CONVERGE
                    COULD USE WHILE:
                        my_scheduler.add_condition(A, While(converge, B, epsilon)))
                    WHICH WOULD WAIT UNTIL B CONVERGED, BUT SEEMS IT WOULD THEN CONTINUE TO EXECUTE AS LONG AS
                    B REMAINED "CONVERGED";
                        my_scheduler.add_condition(A, When(converge, B, epsilon)))
                    SUGGESTS (AT LEAST TO ME) THAT IT WILL HAPPEN WHEN B CONVERGES -- I.E., A WILL EXECUTE THEN
                    BUT NOT AGAIN;  MAYBE THAT CAUSES OTHER PROBLEMS (E.G., HOW WOULD THE SCHEDULER KNOW IF
                    B HAS RESET;  IS THIS SIMILAR TO THE ISSUE OF "EVERY" THAT REQUIRES "usable countes"?)
                    SEEMS LIKE WE SHOULD DISCUSS (AT LEAST SO I CAN UNDERSTAND BETTER)
COMMENT

Custom Conditions can be created by calling the constructor for the base class (`Condition()`) or one of the
`generic classes <Conditions_Generic>`,  and assigning a function to the **func** argument and any arguments it
requires to the **args** and/or **kwargs** arguments (for formal or keyword arguments, respectively). The function
is called with **args** and **kwargs** by the `Scheduler` on each `PASS` through its `consideration_queue`, and the result is
used to determine whether the associated Component is allowed to execute on that `PASS`. Custom Conditions allow
arbitrary schedules to be created, in which the execution of each Component can depend on one or more attributes of
any other Components in the Composition.

.. _Condition_Recurrent_Example:

For example, the following script fragment creates a custom Condition in which `mech_A` is scheduled to wait to
execute until a `RecurrentTransferMechanism` `mech_B` has "converged" (that is, settled to the point that none of
its elements has changed in value more than a specified amount since the previous `TIME_STEP`)::

    def converge(mech, thresh):
        for val in mech.delta:
            if abs(val) >= thresh:
                return False
        return True
    epsilon = 0.01
    my_scheduler.add_condition(mech_A, NWhen(Condition(converge, mech_B, epsilon), 1))

In the example, a function `converge` is defined that references the `delta <TransferMechanism.delta>` attribute of
a `TransferMechanism` (which reports the change in its `value <TransferMechanism.value>`). The function is assigned to
the standard `Condition()` with `mech_A` and `epsilon` as its arguments, and `composite Condition <Conditions_Composite>`
`NWhen` (which is satisfied the first N times after its condition becomes true),  The Condition is assigned to `mech_B`,
thus scheduling it to execute one time when all of the elements of `mech_A` have changed by less than `epsilon`.

.. _Condition_Structure:
COMMENT:
    [**??IS THE FOLLOWING CORRECT?  owner AND scheduler DON'T SEEM TO BE ARGS OF Condition.__init__??]
    K: this is correct and by design. 1. they are never used outside of adding them to schedulers, at which point
    the scheduler and owner are known. They must be assigned overwritten at this time otherwise those attributes
    make no sense. Additionally not all Conditions have owners or schedulers (e.g. Always)
COMMENT
Conditions can be created at any time, and take effect immediately for the execution of any `Scheduler(s) <Scheduler>`
with which they are associated. (K: I don't think this is accurate) The `owner <Condition.owner>` and `scheduler <Condition.scheduler>` can also be
specified explicitly, in the corresponding arguments of its constructor; (K: they can't be specified in the constructor) however, usually these can be determined
and assigned automatically based on the context in which the Condition is created.
COMMENT:
[**?? EXAMPLE?**]. (K: example is basically
any example script using the add_condition method - it's really not important.)
COMMENT
The Condition's **dependencies** and **func** arguments must both be explicitly specified.
These are used to determine whether a Condition is satisfied during each `round of execution <LINK>`
COMMENT:
(K: round of execution is poorly defined and should refer to a TimeScale)
COMMENT
: `func <Condition.func>` is called with
`dependencies <Condition.dependencies>` as its parameter (and optionally, additional named and unnamed arguments).
COMMENT:
     [**??func AND dependencies NEED TO BE CLARIFIED:  WHAT FORMAT, EXAMPLE OF HOW THEY WORK??]
    K: It's explained in the previous version
             Each Condition must
            - be a subclass of `Condition`<Condition>
            - pass `dependencies` as the first argument to the __init__ function of Condition
            - pass `func` as the second argument to the __init__ function of Condition

        In determining whether a Condition is satisfied, `func` is called with `dependencies` as parameter (and optionally,
        additional named and unnamed arguments).
    They are not in an exact format by design, because they can be customized by any advanced user.
COMMENT

.. hint ::
    If you do not want to use the dependencies parameter, and instead want to use only args or kwargs, you may
    pass a dummy variable for dependencies. See `AfterNCallsCombined <AfterNCallsCombined>` for reference:
::

    class AfterNCallsCombined(Condition):
        def __init__(self, *dependencies, n=None, time_scale=TimeScale.TRIAL):
            def func(_none, *dependencies, n=None):
                if self.scheduler is None:
                    raise ConditionError('{0}: self.scheduler is None - scheduler must be assigned'.format(type(self).__name__))
                if n is None:
                    raise ConditionError('{0}: keyword argument n is None'.format(type(self).__name__))
                count_sum = 0
                for d in dependencies:
                    count_sum += self.scheduler.counts_total[time_scale][d]
                return count_sum >= n
            super().__init__(None, func, *dependencies, n=n)

.. Condition_Structure:


Structure
---------

The `Scheduler` associates every Component with a Condition.  If a Component has not been explicitly assigned a
Condition, it is assigned the Condition `Always` that causes it to be executed whenever it is
`under consideration <Scheduler_Algorithm>`.  Condition subclasses (`listed below <Condition_Pre-Specified_List>`)
provide a standard set of Conditions that can be implemented simply by specifying their parameter(s). There are
five types:

  * `Generic <Conditions_Generic>` - satisfied when a `user-specified function and set of arguments <Condition_Custom>`
    evaluates to `True`;
  * `Static <Conditions_Static>` - satisfied either always or never;
  * `Composite <Conditions_Composite>` - satisfied based on one or more other Conditions;
  * `Time-based <Conditions_Time_Based>` - satisfied based on the current count of units of time at a specified
    `TimeScale`;
  * `Component-based <Conditions_Component_Based>` - based on the execution or state of other Components.

.. _Condition_Pre-Specified_List:

List of Pre-specified Conditions
~~~~~~~~~~~~~~~~~~~~~~~~~~~~~~~~

.. note::
    The optional `TimeScale` argument in many `Conditions <Condition>` specifies the unit of time over which the
    Condition operates;  the default value is `TRIAL` for all Conditions except those with "Trial" in their name,
    for which it is `RUN`.

COMMENT:
    JDC: ADDED THESE PROVISIONAL ON IMPLEMENTING THE SUGGESTION ABOVE
    K: the condition will have to keep an internal counter, which increments every time it is satisfied, and
        fails to satisfy after N satisfactions
        Additionally, there are two ways it must be implemented, NWhen(Condition, int) would work, but to use
        the func/args/kwargs right within the NWhen construction you would need to specify n as a keyword arg
        NWhen(func, args, n=None, kwargs), due to python arguments. This would differ from every other condition
        where n can be specified without the explicit n=
COMMENT

COMMENT:
    K: I don't think we need to comment on how Always causes execution in its description,
    because it's mentioned right above
    JDC: I SEE WHAT YOU MEAN, BUT I'M INCLINED TOWARD CONSISTENCY AND COMPLENESS, EVEN AT THE EXPENSE OF OCCASIONAL
         REDUNDANCY;  IT WILL ALSO BE A BIT MORE SEPARATE IF WE INCLUDE THE "GENERIC" CATEGORY I'VE ADDED ABOVE
    K: I think mainly I just prefer to avoid referencing execution in individual conditions, instead using "satisfied"
COMMENT

.. _Conditions_Generic:

**Generic Conditions** (used to construct `custom Conditions <Condition_Custom>`):

    * `While`\ (func, *args, **kwargs)
      \
      satisfied whenever the specified function (or callable) called with args and/or kwargs evaluates to `True`. \
      Equivalent to `Condition(func, *args, **kwargs)`

    * `WhileNot`\ (func, *args, **kwargs)
      \
      satisfied whenever the specified function (or callable) called with args and/or kwargs evaluates to `False`. \
      Equivalent to `Not(Condition(func, *args, **kwargs))`

.. _Conditions_Static:

**Static Conditions** (independent of other Conditions, Components or time):

    * `Always`
      \
      always satisfied.

    * `Never`
      \
      never satisfied.


.. _Conditions_Composite:

**Composite Conditions** (based on one or more other Conditions):

    * `All`\ (*Conditions)
      \
      satisfied whenever all of the specified Conditions are satisfied.

    * `Any`\ (*Conditions)
      \
      satisfied whenever any of the specified Conditions are satisfied.

    * `Not`\ (Condition)
      \
      satisfied whenever the specified Condition is not satisfied.

    * `NWhen`\ (Condition, int)
      \
      satisfied the first specified number of times the specified Condition is satisfied.


.. _Conditions_Time_Based:

**Time-Based Conditions** (based on the count of units of time at a specified `TimeScale`):


    * `BeforePass`\ (int[, TimeScale])
      \
      satisfied any time before the specified `PASS` occurs.

    * `AtPass`\ (int[, TimeScale])
      \
      satisfied only during the specified `PASS`.

    * `AfterPass`\ (int[, TimeScale])
      \
      satisfied any time after the specified `PASS` has occurred.

    * `AfterNPasses`\ (int[, TimeScale])
      \
      satisfied when or any time after the specified number of `PASS`\es has occurred.

    * `EveryNPasses`\ (int[, TimeScale])
      \
      satisfied every time the specified number of `PASS`\ es occurs.

    * `BeforeTrial`\ (int[, TimeScale])
      \
      satisfied any time before the specified `TRIAL` occurs.

    * `AtTrial`\ (int[, TimeScale])
      \
      satisfied any time during the specified `TRIAL`.

    * `AfterTrial`\ (int[, TimeScale])
      \
      satisfied any time after the specified `TRIAL` occurs.

    * `AfterNTrials`\ (int[, TimeScale])
      \
      satisfied any time after the specified number of `TRIAL`\s has occurred.


.. _Conditions_Component_Based:

**Component-Based Conditions** (based on the execution or state of other Components):


    * `BeforeNCalls`\ (Component, int[, TimeScale])
      \
      satisfied any time before the specified Component has executed the specified number of times.

    * `AtNCalls`\ (Component, int[, TimeScale])
      \
      satisfied when the specified Component has executed the specified number of times.

    * `AfterCall`\ (Component, int[, TimeScale])
      \
      satisfied any time after the Component has executed the specified number of times.

    * `AfterNCalls`\ (Component, int[, TimeScale])
      \
      satisfied when or any time after the Component has executed the specified number of times.

    * `AfterNCallsCombined`\ (*Components, int[, TimeScale])
      \
      satisfied when or any time after the specified Components have executed the specified number \
      of times among themselves, in total.

    * `EveryNCalls`\ (Component, int[, TimeScale])
      \
      satisfied when the specified Component has executed the specified number of times since the \
      last time `owner` has run.

    * `JustRan`\ (Component)
      \
      satisfied if the specified Component was assigned to run in the previous `TIME_STEP`.

    * `AllHaveRun`\ (*Components)
      \
      satisfied when all of the specified Components have executed at least once.

    * `WhenFinished`\ (Component)
      \
      satisfied when the specified Component has set its `is_finished` attribute to `True`.

    * `WhenFinishedAny`\ (*Components)
      \
      satisfied when any of the specified Components has set their `is_finished` attribute to `True`.

    * `WhenFinishedAll`\ (*Components)
      \
      satisfied when all of the specified Components have set their `is_finished` attributes to `True`.


.. Condition_Execution:

Execution
---------

When the `Scheduler` `runs <Schedule_Execution>`, it makes a sequential `PASS` through its `consideration_queue`,
evaluating each `consideration_set` in the queue to determine which Components should be assigned to execute.
It evaluates the Components in each set by calling the `is_satisfied` method of the Condition associated with each
of those Components.  If it returns `True`, then the Component is assigned to the execution set for the `TIME_STEP`
of execution generated by that `PASS`.  Otherwise, the Component is not executed.

.. _Condition_Class_Reference:

Class Reference
---------------

"""

import logging

from PsyNeuLink.Scheduling.TimeScale import TimeScale

logger = logging.getLogger(__name__)


class ConditionError(Exception):
    def __init__(self, error_value):
        self.error_value = error_value

    def __str__(self):
        return repr(self.error_value)


class ConditionSet(object):
    """Used in conjunction with a `Scheduler` to store the `Conditions <Condition>` associated with a `Component`.

    Arguments
    ---------

    scheduler : Scheduler
        specifies the `Scheduler` used to evaluate and maintain a record of the information required to
        evaluate the `Conditions <Condition>`

    conditions : dict{`Component`: `Condition`}
        specifies an iterable collection of `Components <Component>` and the `Conditions <Condition>` associated
        with each.

    Attributes
    ----------

    scheduler : Scheduler
        specifies the `Scheduler` used to evaluate and maintain a record of the information required to
        evaluate the `Conditions <Condition>`

    conditions : dict{`Component`: `Condition`}
        the key of each entry is a `Component`, and its value is the `Condition <Condition>` associated
        with that Component.  Conditions can be added to the
        ConditionSet using the ConditionSet's `add_condition` method.

    """
    def __init__(self, scheduler=None, conditions=None):
        self.conditions = conditions if conditions is not None else {}
        self.scheduler = scheduler

    def __contains__(self, item):
        return item in self.conditions

    @property
    def scheduler(self):
        return self._scheduler

    @scheduler.setter
    def scheduler(self, value):
        logger.debug('ConditionSet ({0}) setting scheduler to {1}'.format(type(self).__name__, value))
        self._scheduler = value

        for owner, cond in self.conditions.items():
            cond.scheduler = value

    def add_condition(self, owner, condition):
        """Add a `Condition` to the ConditionSet.

        Arguments
        ---------

        owner : Component
            specifies the Component with which the **condition** should be associated.

        condition : Condition
            specifies the Condition, associated with the **owner** to be added to the ConditionSet.


        """
        logger.debug('add_condition: Setting scheduler of {0}, (owner {2}) to self.scheduler ({1})'.
                     format(condition, self.scheduler, owner))
        condition.owner = owner
        condition.scheduler = self.scheduler
        self.conditions[owner] = condition

    def add_condition_set(self, conditions):
        """Add a collection of `Conditions <Condition>` to the ConditionSet.

        Arguments
        ---------

        conditions : dict{`Component`: `Condition`}
            specifies an iterable collection of Conditions to be added to the ConditionSet, in the form of a dict
            each entry of which maps a `Component` (the key) to a `Condition <Condition>` (the value).
        """
        for owner in conditions:
            conditions[owner].owner = owner
            conditions[owner].scheduler = self.scheduler
            self.conditions[owner] = conditions[owner]


class Condition(object):
    """
    Used in conjunction with a `Scheduler` to specify the condition under which a `Component` should be
    allowed to execute.

    Arguments
    ---------
    func : callable
        specifies function to be called when the Condition is evaluated, to determine whether it is currently satisfied.

    args : *args
        specifies formal arguments to pass to `func` when the Condition is evaluated.

    kwargs : **kwargs
        specifies keyword arguments to pass to `func` when the Condition is evaluated.

    Attributes
    ----------

    scheduler : Scheduler
        the `Scheduler` with which the Condition is associated;  the Scheduler's state is used to evaluate whether
        the Condition`s specifications are satisfied.

    owner (Component):
        the `Component` with which the Condition is associated, and the execution of which it determines.

        """
    def __init__(self, func, *args, **kwargs):
        self.func = func
        self.args = args
        self.kwargs = kwargs

        self._scheduler = None
        self._owner = None

    @property
    def scheduler(self):
        return self._scheduler

    @scheduler.setter
    def scheduler(self, value):
        logger.debug('Condition ({0}) setting scheduler to {1}'.format(type(self).__name__, value))
        self._scheduler = value

    @property
    def owner(self):
        return self._owner

    @owner.setter
    def owner(self, value):
        logger.debug('Condition ({0}) setting owner to {1}'.format(type(self).__name__, value))
        self._owner = value

    def is_satisfied(self):
        '''
        the function called to determine satisfaction of this Condition.

        Returns
        -------
            True - if the Condition is satisfied
            False - if the Condition is not satisfied
        '''
        logger.debug('Condition ({0}) using scheduler {1}'.format(type(self).__name__, self.scheduler))
        has_args = len(self.args) > 0
        has_kwargs = len(self.kwargs) > 0

        if has_args and has_kwargs:
            return self.func(*self.args, **self.kwargs)
        if has_args:
            return self.func(*self.args)
        if has_kwargs:
            return self.func(**self.kwargs)
        return self.func()

#########################################################################################################
# Included Conditions
#########################################################################################################

######################################################################
# Generic Conditions
#   - convenience wrappers
######################################################################


While = Condition


class WhileNot(Condition):
    """
    WhileNot

    Parameters:

        func : callable
            specifies function to be called when the Condition is evaluated, to determine whether it is currently satisfied.

        args : *args
            specifies formal arguments to pass to `func` when the Condition is evaluated.

        kwargs : **kwargs
            specifies keyword arguments to pass to `func` when the Condition is evaluated.

    Satisfied when:

        - **func** is False

    """
    def __init__(self, func, *args, **kwargs):
        super().__init__(lambda *args, **kwargs: not func(*args, **kwargs), *args, **kwargs)

######################################################################
# Static Conditions
#   - independent of components and time
######################################################################


class Always(Condition):
    """Always

    Parameters:

        none

    Always satisfied
    """
    def __init__(self):
        super().__init__(lambda: True)


class Never(Condition):
    """Never

    Parameters:

        none

    Never satisfied
    """
    def __init__(self):
        super().__init__(lambda: False)

######################################################################
# Composite Conditions
#   - based on other Conditions
######################################################################

# TODO: create this class to subclass All and Any from
# class CompositeCondition(Condition):
    # def


class All(Condition):
    """All

    Parameters:
        args (tuple): one or more `Conditions <Condition>`

    Satisfied when all args are satisfied

    .. note::
        To initialize with a list (for example)
        ::
            conditions = [AfterNCalls(mechanism, 5) for mechanism in mechanism_list]
        To unpack the list to supply its members as args
        ::
            composite_condition = All(*conditions)
    """
    def __init__(self, *args):
<<<<<<< HEAD
        super().__init__(self.satis, *args)
=======
        """
        :param args: one or more `Condition <Condition>`, all of which must be satisfied to satisfy this composite condition
        """
        super().__init__(args, self.satis)
>>>>>>> ba76b849

    @Condition.scheduler.setter
    def scheduler(self, value):
        for cond in self.args:
            logger.debug('schedule setter: Setting scheduler of {0} to ({1})'.format(cond, value))
            if cond.scheduler is None:
                cond.scheduler = value

    @Condition.owner.setter
    def owner(self, value):
        for cond in self.args:
            logger.debug('owner setter: Setting owner of {0} to ({1})'.format(cond, value))
            if cond.owner is None:
                cond.owner = value

    def satis(self, *conds):
        for cond in conds:
            if not cond.is_satisfied():
                return False
        return True


class Any(Condition):
    """Any

    Parameters:
        args: one or more `Conditions <Condition>`

    Satisfied when all args are satisfied

    .. note::
        To initialize with a list (for example)
        ::
            conditions = [AfterNCalls(mechanism, 5) for mechanism in mechanism_list]

        To unpack the list to supply its members as args
        ::
            composite_condition = Any(*conditions)
    """
    def __init__(self, *args):
<<<<<<< HEAD
        super().__init__(self.satis, *args)
=======
        """
        :param args: one or more `Conditions <Condition>`, any of which must be satisfied to satisfy this composite condition
        """
        super().__init__(args, self.satis)
>>>>>>> ba76b849

    @Condition.scheduler.setter
    def scheduler(self, value):
        logger.debug('Any setter args: {0}'.format(self.args))
        for cond in self.args:
            logger.debug('schedule setter: Setting scheduler of {0} to ({1})'.format(cond, value))
            if cond.scheduler is None:
                cond.scheduler = value

    @Condition.owner.setter
    def owner(self, value):
        for cond in self.args:
            logger.debug('owner setter: Setting owner of {0} to ({1})'.format(cond, value))
            if cond.owner is None:
                cond.owner = value

    def satis(self, *conds):
        for cond in conds:
            if cond.is_satisfied():
                return True
        return False


class Not(Condition):
    """Not

    Parameters:
        condition (Condition): a `Condition`

<<<<<<< HEAD
        condition(Condition): a `Condition`

    Satisfied when:

        - **condition** is not satisfied.
=======
    Satisfied when condition is not satisfied
>>>>>>> ba76b849

    """
    def __init__(self, condition):
        super().__init__(lambda c: not c.is_satisfied(), condition)

    @Condition.scheduler.setter
    def scheduler(self, value):
        self.args[0].scheduler = value

    @Condition.owner.setter
    def owner(self, value):
        self.args[0].owner = value


class NWhen(Condition):
    """NWhen

    Parameters:

        condition(Condition): a `Condition`

        n(int): the maximum number of times this condition will be satisfied

    Satisfied when:

        - the first **n** times **condition** is satisfied upon evaluation

    """
    def __init__(self, condition, n=1):
        self.satisfactions = 0

        super().__init__(self.satis, condition, n)

    @Condition.scheduler.setter
    def scheduler(self, value):
        self.args[0].scheduler = value

    @Condition.owner.setter
    def owner(self, value):
        self.args[0].owner = value

    def satis(self, condition, n):
        if self.satisfactions < n:
            if condition.is_satisfied():
                self.satisfactions += 1
                return True
        return False


######################################################################
# Time-based Conditions
#   - satisfied based only on TimeScales
######################################################################


class BeforePass(Condition):
    """BeforePass

    Parameters:
        n (int): the pass after which this condition will be satisfied
        time_scale (TimeScale): the TimeScale used as basis for counting passes. Defaults to TimeScale.TRIAL

<<<<<<< HEAD
        n(int): the 'PASS' before which the Condition is satisfied

        time_scale(TimeScale): the TimeScale used as basis for counting `PASS`\ es (default: TimeScale.TRIAL)

    Satisfied when:

        - at most n-1 `PASS`\ es have occurred within one unit of time at the `TimeScale` specified by **time_scale**.

    Notes:

        - Counts of TimeScales are zero-indexed (that is, the first `PASS` is 0, the second `PASS` is 1, etc.);
          so, `BeforePass(2)` is satisfied at `PASS` 0 and `PASS` 1.
=======
    Satisfied when within the scope of **time_scale**, at most n-1 passes have occurred
>>>>>>> ba76b849

    .. note::
        Counts of `TimeScales <TimeScale>` are zero-indexed (that is, the first Pass is pass 0, the second Pass is pass 1, etc.). So,
        ``BeforePass(2)`` is satisfied at pass 0 and pass 1
    """
    def __init__(self, n, time_scale=TimeScale.TRIAL):
        def func(n, time_scale):
            if self.scheduler is None:
                raise ConditionError('{0}: self.scheduler is None - scheduler must be assigned'.
                                     format(type(self).__name__))
            return self.scheduler.times[time_scale][TimeScale.PASS] < n
        super().__init__(func, n, time_scale)


class AtPass(Condition):
    """AtPass

    Parameters:
        n (int): the pass at which this condition will be satisfied
        time_scale (TimeScale): the TimeScale used as basis for counting passes. Defaults to TimeScale.TRIAL

<<<<<<< HEAD
        n(int): the `PASS` at which the Condition is satisfied

        time_scale(TimeScale): the TimeScale used as basis for counting `PASS`\ es (default: TimeScale.TRIAL)

    Satisfied when:

        - exactly n `PASS`\ es have occurred within one unit of time at the `TimeScale` specified by **time_scale**.

    Notes:

        - Counts of TimeScales are zero-indexed (that is, the first 'PASS' is pass 0, the second 'PASS' is 1, etc.);
          so, `AtPass(1)` is satisfied when a single `PASS` (`PASS` 0) has occurred, and `AtPass(2) is satisfied
          when two `PASS`\ es have occurred (`PASS` 0 and `PASS` 1), etc..
=======
    Satisfied when within the scope of **time_scale**, exactly **n** passes have occurred
>>>>>>> ba76b849

    .. note::
        Counts of `TimeScales <TimeScale>` are zero-indexed (that is, the first Pass is pass 0, the second Pass is pass 1, etc.). So,
        ``AtPass(1)`` is satisfied when one pass (pass 0) has already occurred.
    """
    def __init__(self, n, time_scale=TimeScale.TRIAL):
        def func(n):
            if self.scheduler is None:
                raise ConditionError('{0}: self.scheduler is None - scheduler must be assigned'.
                                     format(type(self).__name__))
            try:
                return self.scheduler.times[time_scale][TimeScale.PASS] == n
            except KeyError as e:
                raise ConditionError('{0}: {1}, is time_scale set correctly? Currently: {2}'.
                                     format(type(self).__name__, e, time_scale))
        super().__init__(func, n)


class AfterPass(Condition):
    """AfterPass

    Parameters:
        n (int): the pass after which this condition will be satisfied
        time_scale (TimeScale): the TimeScale used as basis for counting passes. Defaults to TimeScale.TRIAL

<<<<<<< HEAD
        n(int): the `PASS` after which the Condition is satisfied

        time_scale(TimeScale): the TimeScale used as basis for counting `PASS`\ es (default: TimeScale.TRIAL)

    Satisfied when:

        - at least n+1 `PASS`\ es have occurred within one unit of time at the `TimeScale` specified by **time_scale**.

    Notes:

        - Counts of TimeScales are zero-indexed (that is, the first `PASS` is 0, the second `PASS` is 1, etc.); so,
          `AfterPass(1)` is satisfied after `PASS` 1 has occurred and thereafter (i.e., in `PASS`\ es 2, 3, 4, etc.).
=======
    Satisfied when within the scope of **time_scale**, at least n+1 passes have occurred
>>>>>>> ba76b849

    .. note::
        Counts of `TimeScales <TimeScale>` are zero-indexed (that is, the first Pass is pass 0, the second Pass is pass 1, etc.). So,
        ``AfterPass(1)`` is satisfied after pass 1 has occurred, at pass 2, pass 3, pass 4, etc.
    """
    def __init__(self, n, time_scale=TimeScale.TRIAL):
        def func(n, time_scale):
            if self.scheduler is None:
                raise ConditionError('{0}: self.scheduler is None - scheduler must be assigned'.
                                     format(type(self).__name__))
            return self.scheduler.times[time_scale][TimeScale.PASS] > n
        super().__init__(func, n, time_scale)


class AfterNPasses(Condition):
    """AfterNPasses

    Parameters:
        n (int): the number of TimeScale.PASSes after which this condition will be satisfied
        time_scale (TimeScale): the TimeScale used as basis for counting passes. Defaults to TimeScale.TRIAL

<<<<<<< HEAD
        n(int): the number of `PASS`\ es after which the Condition is satisfied

        time_scale(TimeScale): the TimeScale used as basis for counting `PASS`\ es (default: TimeScale.TRIAL)


    Satisfied when:

        - at least n `PASS`\ es have occurred within one unit of time at the `TimeScale` specified by **time_scale**.

=======
    Satisfied when the count of TimeScale.PASS within **time_scale** is at least **n**
>>>>>>> ba76b849
    """
    def __init__(self, n, time_scale=TimeScale.TRIAL):
        def func(n, time_scale):
            if self.scheduler is None:
                raise ConditionError('{0}: self.scheduler is None - scheduler must be assigned'.
                                     format(type(self).__name__))
            return self.scheduler.times[time_scale][TimeScale.PASS] >= n
        super().__init__(func, n, time_scale)


class EveryNPasses(Condition):
    """EveryNPasses

    Parameters:
        n (int): the frequency of passes with which this condition will be satisfied
        time_scale (TimeScale): the TimeScale used as basis for counting passes. Defaults to TimeScale.TRIAL

<<<<<<< HEAD
        n(int): the frequency of passes with which this condition is satisfied

        time_scale(TimeScale): the TimeScale used as basis for counting `PASS`\ es (default: TimeScale.TRIAL)

    Satisfied when:

        - `PASS` 0

        - the specified number of `PASS`\ es that has occurred within a unit of time (at the `TimeScale` specified by
          **time_scale**) is evenly divisible by n.
=======
    Satisfied when the number of passes that has occurred within **time_scale** is evenly divisible by **n**
>>>>>>> ba76b849

    .. note::
        All EveryNPasses conditions will be satisfied at pass 0
    """
    def __init__(self, n, time_scale=TimeScale.TRIAL):
        def func(n, time_scale):
            if self.scheduler is None:
                raise ConditionError('{0}: self.scheduler is None - scheduler must be assigned'.
                                     format(type(self).__name__))
            return self.scheduler.times[time_scale][TimeScale.PASS] % n == 0
        super().__init__(func, n, time_scale)


class BeforeTrial(Condition):
    """BeforeTrial

    Parameters:
        n (int): the trial after which this condition will be satisfied
        time_scale (TimeScale): the TimeScale used as basis for counting trials. Defaults to TimeScale.RUN

<<<<<<< HEAD
        n(int): the `TRIAL` before which the Condition is satisfied

        time_scale(TimeScale): the TimeScale used as basis for counting `TRIAL`\ s (default: TimeScale.RUN)

    Satisfied when:

        - at most n-1 `TRIAL`\ s have occurred within one unit of time at the `TimeScale` specified by **time_scale**.

    Notes:

        - Counts of TimeScales are zero-indexed (that is, the first `TRIAL` is 0, the second `TRIAL` is 1, etc.);
          so, `BeforeTrial(2)` is satisfied at `TRIAL` 0 and `TRIAL` 1.
=======
    Satisfied when within the scope of **time_scale**, at most n-1 trials have occurred

    .. note::
        Counts of TimeScales are zero-indexed (that is, the first Trial is trial 0, the second Trial is trial 1, etc.). So,
        ``BeforeTrial(2)`` is satisfied at trial 0 and trial 1
>>>>>>> ba76b849

    """
    def __init__(self, n, time_scale=TimeScale.RUN):
        def func(n):
            if self.scheduler is None:
                raise ConditionError('{0}: self.scheduler is None - scheduler must be assigned'.
                                     format(type(self).__name__))
            try:
                return self.scheduler.times[time_scale][TimeScale.TRIAL] < n
            except KeyError as e:
                raise ConditionError('{0}: {1}, is time_scale set correctly? Currently: {2}'.
                                     format(type(self).__name__, e, time_scale))
        super().__init__(func, n)


class AtTrial(Condition):
    """AtTrial

    Parameters:
        n (int): the trial at which this condition will be satisfied
        time_scale (TimeScale): the TimeScale used as basis for counting trials. Defaults to TimeScale.RUN

<<<<<<< HEAD
        n(int): the `TRIAL` at which the Condition is satisfied

        time_scale(TimeScale): the TimeScale used as basis for counting `TRIAL`\ s (default: TimeScale.RUN)

    Satisfied when:

        - exactly n `TRIAL`\ s have occurred within one unit of time at the `TimeScale` specified by **time_scale**.

    Notes:

        - Counts of TimeScales are zero-indexed (that is, the first `TRIAL` is 0, the second `TRIAL` is 1, etc.);
          so, `AtTrial(1)` is satisfied when one `TRIAL` (`TRIAL` 0) has already occurred.
=======
    Satisfied when within the scope of **time_scale**, exactly **n** trials have occurred
>>>>>>> ba76b849

    .. note::
        Counts of `TimeScales <TimeScale>` are zero-indexed (that is, the first Trial is trial 0, the second Trial is trial 1, etc.). So,
        ``AtTrial(1)`` is satisfied when one trial (trial 0) has already occurred.
    """
    def __init__(self, n, time_scale=TimeScale.RUN):
        def func(n):
            if self.scheduler is None:
                raise ConditionError('{0}: self.scheduler is None - scheduler must be assigned'.
                                     format(type(self).__name__))
            try:
                return self.scheduler.times[time_scale][TimeScale.TRIAL] == n
            except KeyError as e:
                raise ConditionError('{0}: {1}, is time_scale set correctly? Currently: {2}'.
                                     format(type(self).__name__, e, time_scale))
        super().__init__(func, n)


class AfterTrial(Condition):
    """AfterTrial

    Parameters:
        n (int): the trial after which this condition will be satisfied
        time_scale (TimeScale): the TimeScale used as basis for counting trials. Defaults to TimeScale.RUN

<<<<<<< HEAD
        n(int): the `TRIAL` after which the Condition is satisfied

        time_scale(TimeScale): the TimeScale used as basis for counting `TRIAL`\ s. (default: TimeScale.RUN)

    Satisfied when:

        - at least n+1 `TRIAL`\ s have occurred within one unit of time at the `TimeScale` specified by **time_scale**.

    Notes:

        - Counts of TimeScales are zero-indexed (that is, the first `TRIAL` is 0, the second `TRIAL` is 1, etc.);
          so,  `AfterPass(1)` is satisfied after `TRIAL` 1 has occurred and thereafter (i.e., in `TRIAL`\ s 2, 3, 4,
          etc.).
=======
    Satisfied when within the scope of **time_scale**, at least n+1 trials have occurred

    .. note::
        Counts of TimeScales are zero-indexed (that is, the first Trial is trial 0, the second Trial is trial 1, etc.). So,
        ``AfterTrial(1)`` is satisfied after trial 1 has occurred, at trial 2, trial 3, trial 4, etc.
>>>>>>> ba76b849

    """
    def __init__(self, n, time_scale=TimeScale.RUN):
        def func(n):
            if self.scheduler is None:
                raise ConditionError('{0}: self.scheduler is None - scheduler must be assigned'.
                                     format(type(self).__name__))
            try:
                return self.scheduler.times[time_scale][TimeScale.TRIAL] > n
            except KeyError as e:
                raise ConditionError('{0}: {1}, is time_scale set correctly? Currently: {2}'.
                                     format(type(self).__name__, e, time_scale))
        super().__init__(func, n)


class AfterNTrials(Condition):
    """AfterNTrials

    Parameters:
        n (int): the number of TimeScale.TRIALs after which this condition will be satisfied
        time_scale (TimeScale): the TimeScale used as basis for counting trials. Defaults to TimeScale.RUN

<<<<<<< HEAD
        n(int): the number of `TRIAL`\ s after which the Condition is satisfied

        time_scale(TimeScale): the TimeScale used as basis for counting `TRIAL`\ s (default: TimeScale.RUN)

    Satisfied when:

        - at least n `TRIAL`\ s have occured  within one unit of time at the `TimeScale` specified by **time_scale**.

=======
    Satisfied when the count of TimeScale.TRIALs within **time_scale** is at least **n**
>>>>>>> ba76b849
    """
    def __init__(self, n, time_scale=TimeScale.RUN):
        def func(n, time_scale):
            if self.scheduler is None:
                raise ConditionError('{0}: self.scheduler is None - scheduler must be assigned'.
                                     format(type(self).__name__))
            return self.scheduler.times[time_scale][TimeScale.TRIAL] >= n
        super().__init__(func, n, time_scale)

######################################################################
# Component-based Conditions
#   - satisfied based on executions or state of Components
######################################################################


class BeforeNCalls(Condition):
    """BeforeNCalls

    Parameters:
        dependency (Component):
        n (int): the number of executions of dependency at which this condition will be satisfied
        time_scale (TimeScale): the TimeScale used as basis for counting executions of dependency. Defaults to TimeScale.TRIAL

    Satisfied when **dependency** has been executed exactly **n** times within the scope of **time_scale**
    """
    def __init__(self, dependency, n, time_scale=TimeScale.TRIAL):
        def func(dependency, n):
            if self.scheduler is None:
                raise ConditionError('{0}: self.scheduler is None - scheduler must be assigned'.
                                     format(type(self).__name__))
            num_calls = self.scheduler.counts_total[time_scale][dependency]
            logger.debug('{0} has reached {1} num_calls in {2}'.format(dependency, num_calls, time_scale.name))
            return num_calls < n
        super().__init__(func, dependency, n)

# NOTE:
# The behavior of AtNCalls is not desired (i.e. depending on the order mechanisms are checked, B running AtNCalls(A, x))
# may run on both the xth and x+1st call of A; if A and B are not parent-child
# A fix could invalidate key assumptions and affect many other conditions
# Since this condition is unlikely to be used, it's best to leave it for now


class AtNCalls(Condition):
    """AtNCalls

    Parameters:
        dependency (Component):
        n (int): the number of executions of dependency at which this condition will be satisfied
        time_scale (TimeScale): the TimeScale used as basis for counting executions of dependency. Defaults to TimeScale.TRIAL

    Satisfied when **dependency** has been executed exactly *n* times within the scope of **time_scale**
    """
    def __init__(self, dependency, n, time_scale=TimeScale.TRIAL):
        def func(dependency, n):
            if self.scheduler is None:
                raise ConditionError('{0}: self.scheduler is None - scheduler must be assigned'.
                                     format(type(self).__name__))
            num_calls = self.scheduler.counts_total[time_scale][dependency]
            logger.debug('{0} has reached {1} num_calls in {2}'.format(dependency, num_calls, time_scale.name))
            return num_calls == n
        super().__init__(func, dependency, n)


class AfterCall(Condition):
    """AfterCall

    Parameters:
        dependency (Component):
        n (int): the number of executions of dependency after which this condition will be satisfied
        time_scale (TimeScale): the TimeScale used as basis for counting executions of dependency. Defaults to TimeScale.TRIAL

    Satisfied when **dependency** has been executed at least n+1 times within the scope of **time_scale**
    """
    def __init__(self, dependency, n, time_scale=TimeScale.TRIAL):
        def func(dependency, n):
            if self.scheduler is None:
                raise ConditionError('{0}: self.scheduler is None - scheduler must be assigned'.
                                     format(type(self).__name__))
            num_calls = self.scheduler.counts_total[time_scale][dependency]
            logger.debug('{0} has reached {1} num_calls in {2}'.format(dependency, num_calls, time_scale.name))
            return num_calls > n
        super().__init__(func, dependency, n)


class AfterNCalls(Condition):
    """AfterNCalls

    Parameters:
        dependency (Component):
        n (int): the number of executions of dependency after which this condition will be satisfied
        time_scale (TimeScale): the TimeScale used as basis for counting executions of dependency. Defaults to TimeScale.TRIAL

    Satisfied when **dependency** has been executed at least n+1 times within the scope of **time_scale**
    """
    def __init__(self, dependency, n, time_scale=TimeScale.TRIAL):
        def func(dependency, n):
            if self.scheduler is None:
                raise ConditionError('{0}: self.scheduler is None - scheduler must be assigned'.
                                     format(type(self).__name__))
            num_calls = self.scheduler.counts_total[time_scale][dependency]
            logger.debug('{0} has reached {1} num_calls in {2}'.format(dependency, num_calls, time_scale.name))
            return num_calls >= n
        super().__init__(func, dependency, n)


class AfterNCallsCombined(Condition):
    """AfterNCallsCombined

    Parameters:
        *dependencies (Components): variable length
        n (int): the number of executions of all dependencies after which this condition will be satisfied. Defaults to None
        time_scale (TimeScale): the TimeScale used as basis for counting executions of dependencies. Defaults to TimeScale.TRIAL

    Satisfied when among all **dependencies**, there have been at least n+1 executions within the scope of **time_scale**
    """
    def __init__(self, *dependencies, n=None, time_scale=TimeScale.TRIAL):
        logger.debug('{0} args: deps {1}, n {2}, ts {3}'.format(type(self).__name__, dependencies, n, time_scale))

        def func(*dependencies, n=None):
            if self.scheduler is None:
                raise ConditionError('{0}: self.scheduler is None - scheduler must be assigned'.
                                     format(type(self).__name__))
            if n is None:
                raise ConditionError('{0}: required keyword argument n is None'.format(type(self).__name__))
            count_sum = 0
            for d in dependencies:
                count_sum += self.scheduler.counts_total[time_scale][d]
                logger.debug('{0} has reached {1} num_calls in {2}'.
                             format(d, self.scheduler.counts_total[time_scale][d], time_scale.name))
            return count_sum >= n
        super().__init__(func, *dependencies, n=n)


class EveryNCalls(Condition):
    """EveryNCalls

    Parameters:

    COMMENT:
        JDC: IS THE FOLLOWING TRUE OF ALL OF THE ABOVE AS WELL??
        K: No, EveryNCalls is tricky in how it needs to be implemented, because it's in a sense
            tracking the relative frequency of calls between two objects. So the idea is that the scheduler
            tracks how many executions of a component are "useable" by other components for EveryNCalls conditions.
            So, suppose you had something like add_condition(B, All(AfterNCalls(A, 10), EveryNCalls(A, 2))). You
            would want the AAB pattern to start happening after A has run 10 times. Useable counts allows B to see
            whether A has run enough times for it to run, and then B spends its "useable executions" of A. Then,
            A must run two more times for B to run again. If you didn't reset the counts of A useable by B
            to 0 (question below) when B runs, then in the
            above case B would continue to run every pass for the next 4 passes, because it would see an additional
            8 executions of A it could spend to execute.
        JDC: IS THIS A FORM OF MODULO?  IF SO, WOULD IT BE EASIER TO EXPLAIN IN THAT FORM?
    COMMENT

        dependency (Component): the Component on which the Condition depends
        n (int): the frequency of executions of dependency with which this condition will be satisfied

    Satisfied when the number of calls of **dependency** is at least **n** since the last time this condition's owner was called,

    .. note::
        Whenever a Component is run, the Scheduler's count of each dependency that is "usable" by the Component is
        reset to 0

    """
    def __init__(self, dependency, n):
        def func(dependency, n):
            if self.scheduler is None:
                raise ConditionError('{0}: self.scheduler is None - scheduler must be assigned'.
                                     format(type(self).__name__))
            num_calls = self.scheduler.counts_useable[dependency][self.owner]
            logger.debug('{0} has reached {1} num_calls'.format(dependency, num_calls))
            return num_calls >= n
        super().__init__(func, dependency, n)


class JustRan(Condition):
    """JustRan

    Parameters:
        dependency (Component):

    Satisfied when **dependency** has been run (or told to run) in the previous TimeScale.TIME_STEP

    .. note::
        This condition can transcend divisions between TimeScales. That is, if A runs in the final time step in a trial,
        ``JustRan(A)`` will be satisfied at the beginning of the next trial.

    """
    def __init__(self, dependency):
        def func(dependency):
            if self.scheduler is None:
                raise ConditionError('{0}: self.scheduler is None - scheduler must be assigned'.
                                     format(type(self).__name__))
            logger.debug('checking if {0} in previous execution step set'.format(dependency))
            try:
                return dependency in self.scheduler.execution_list[-1]
            except TypeError:
                return dependency == self.scheduler.execution_list[-1]
        super().__init__(func, dependency)


class AllHaveRun(Condition):
    """AllHaveRun

    Parameters:
        *dependencies (iterable):
            the Components on which the Condition depends
        time_scale (TimeScale):
        the TimeScale used as basis for counting executions of dependencies. Defaults to TimeScale.TRIAL

    Satisfied when all **dependencies** have been executed at least 1 time within the scope of **time_scale**

    """
    def __init__(self, *dependencies, time_scale=TimeScale.TRIAL):
        def func(*dependencies):
            if self.scheduler is None:
                raise ConditionError('{0}: self.scheduler is None - scheduler must be assigned'.
                                     format(type(self).__name__))
            if len(dependencies) == 0:
                dependencies = self.scheduler.nodes
            for d in dependencies:
                if self.scheduler.counts_total[time_scale][d] < 1:
                    return False
            return True
        super().__init__(func, *dependencies)


class WhenFinished(Condition):
    """WhenFinished

    Parameters:
        dependency (Component):
            the Component on which the Condition depends
    Satisfied when **dependency** has "finished" (i.e. its is_finished attribute is True)

    .. note::
        - This is a dynamic condition.
        - The ``is_finished`` concept varies among components, and is currently implemented in:
            `DDM <DDM>`
    """
    def __init__(self, dependency):
        def func(dependency):
            try:
                return dependency.is_finished
            except AttributeError as e:
                raise ConditionError('WhenFinished: Unsupported dependency type: {0}; ({1})'.
                                     format(type(dependency), e))

        super().__init__(func, dependency)


class WhenFinishedAny(Condition):
    """WhenFinishedAny

    Parameters:
        *dependencies (iterable):
            zero or more Components on which the Condition depends

    Satisfied when any of the **dependencies** have "finished" (i.e. its is_finished attribute is True)

    .. note::
        - This is a dynamic Condition: Each Component is responsible for assigning its `is_finished` attributed on it
        - This is a convenience class; ``WhenFinishedAny(A, B, C)`` is equivalent to ``Any(WhenFinished(A), WhenFinished(B), WhenFinished(C))``
        - If no dependencies are specified, the condition will default to checking all of its Scheduler's Components.
    """
    def __init__(self, *dependencies):
        def func(*dependencies):
            if len(dependencies) == 0:
                dependencies = self.scheduler.nodes
            for d in dependencies:
                try:
                    if d.is_finished:
                        return True
                except AttributeError as e:
                    raise ConditionError('WhenFinishedAny: Unsupported dependency type: {0}; ({1})'.format(type(d), e))
            return False

        super().__init__(func, *dependencies)


class WhenFinishedAll(Condition):
    """WhenFinishedAll

    Parameters:
        *dependencies (iterable):
            zero or more Components on which the Condition depends

    Satisfied when all of the **dependencies** have "finished" (i.e. its is_finished attribute is True)

    .. note::
        - This is a dynamic condition: Each Component is responsible for assigning its `is_finished` attribute on its own,
        which can occur independently of execution of other Components. Therefore the satisfaction of this Condition
        can vary arbitrarily in time.
        - This is a convenience class; ``WhenFinishedAll(A, B, C)`` is equivalent to ``All(WhenFinished(A), WhenFinished(B), WhenFinished(C))``
        - If no dependencies are specified, the condition will default to checking all of its scheduler's Components.
        - The is_finished concept varies among components, and is currently implemented in:
            - `DDM <DDM>`

    """
    def __init__(self, *dependencies):
        def func(*dependencies):
            if len(dependencies) == 0:
                dependencies = self.scheduler.nodes
            for d in dependencies:
                try:
                    if not d.is_finished:
                        return False
                except AttributeError as e:
                    raise ConditionError('WhenFinishedAll: Unsupported dependency type: {0}; ({1})'.format(type(d), e))
            return True

        super().__init__(func, *dependencies)<|MERGE_RESOLUTION|>--- conflicted
+++ resolved
@@ -15,14 +15,10 @@
 Overview
 --------
 
-<<<<<<< HEAD
-`Condition <Condition>`\ s are used to specify when `Component <Component>`\ s are allowed to execute.  Conditions
-=======
 `Conditions <Condition>` are used to specify when `Components <Component>` are allowed to execute.  Conditions
->>>>>>> ba76b849
 can be used to specify a variety of required conditions for execution, including the state of the Component
 itself (e.g., how many times it has already executed, or the value of one of its attributes), the state of the
-Composition (e.g., how many `TIME_STEP`\ s have occurred in the current `TRIAL`), or the state of other
+Composition (e.g., how many `TIME_STEP` s have occurred in the current `TRIAL`), or the state of other
 Components in a Composition (e.g., whether or how many times they have executed). PsyNeuLink provides a number of
 `pre-specified Conditions <Condition_Pre_Specified>` that can be parametrized (e.g., how many times a Component should
 be executed). `Custom conditions <Condition_Custom>` can also be created, by assigning a function to a Condition that
@@ -115,60 +111,6 @@
 thus scheduling it to execute one time when all of the elements of `mech_A` have changed by less than `epsilon`.
 
 .. _Condition_Structure:
-COMMENT:
-    [**??IS THE FOLLOWING CORRECT?  owner AND scheduler DON'T SEEM TO BE ARGS OF Condition.__init__??]
-    K: this is correct and by design. 1. they are never used outside of adding them to schedulers, at which point
-    the scheduler and owner are known. They must be assigned overwritten at this time otherwise those attributes
-    make no sense. Additionally not all Conditions have owners or schedulers (e.g. Always)
-COMMENT
-Conditions can be created at any time, and take effect immediately for the execution of any `Scheduler(s) <Scheduler>`
-with which they are associated. (K: I don't think this is accurate) The `owner <Condition.owner>` and `scheduler <Condition.scheduler>` can also be
-specified explicitly, in the corresponding arguments of its constructor; (K: they can't be specified in the constructor) however, usually these can be determined
-and assigned automatically based on the context in which the Condition is created.
-COMMENT:
-[**?? EXAMPLE?**]. (K: example is basically
-any example script using the add_condition method - it's really not important.)
-COMMENT
-The Condition's **dependencies** and **func** arguments must both be explicitly specified.
-These are used to determine whether a Condition is satisfied during each `round of execution <LINK>`
-COMMENT:
-(K: round of execution is poorly defined and should refer to a TimeScale)
-COMMENT
-: `func <Condition.func>` is called with
-`dependencies <Condition.dependencies>` as its parameter (and optionally, additional named and unnamed arguments).
-COMMENT:
-     [**??func AND dependencies NEED TO BE CLARIFIED:  WHAT FORMAT, EXAMPLE OF HOW THEY WORK??]
-    K: It's explained in the previous version
-             Each Condition must
-            - be a subclass of `Condition`<Condition>
-            - pass `dependencies` as the first argument to the __init__ function of Condition
-            - pass `func` as the second argument to the __init__ function of Condition
-
-        In determining whether a Condition is satisfied, `func` is called with `dependencies` as parameter (and optionally,
-        additional named and unnamed arguments).
-    They are not in an exact format by design, because they can be customized by any advanced user.
-COMMENT
-
-.. hint ::
-    If you do not want to use the dependencies parameter, and instead want to use only args or kwargs, you may
-    pass a dummy variable for dependencies. See `AfterNCallsCombined <AfterNCallsCombined>` for reference:
-::
-
-    class AfterNCallsCombined(Condition):
-        def __init__(self, *dependencies, n=None, time_scale=TimeScale.TRIAL):
-            def func(_none, *dependencies, n=None):
-                if self.scheduler is None:
-                    raise ConditionError('{0}: self.scheduler is None - scheduler must be assigned'.format(type(self).__name__))
-                if n is None:
-                    raise ConditionError('{0}: keyword argument n is None'.format(type(self).__name__))
-                count_sum = 0
-                for d in dependencies:
-                    count_sum += self.scheduler.counts_total[time_scale][d]
-                return count_sum >= n
-            super().__init__(None, func, *dependencies, n=n)
-
-.. Condition_Structure:
-
 
 Structure
 ---------
@@ -465,6 +407,7 @@
         conditions : dict{`Component`: `Condition`}
             specifies an iterable collection of Conditions to be added to the ConditionSet, in the form of a dict
             each entry of which maps a `Component` (the key) to a `Condition <Condition>` (the value).
+
         """
         for owner in conditions:
             conditions[owner].owner = owner
@@ -479,6 +422,7 @@
 
     Arguments
     ---------
+
     func : callable
         specifies function to be called when the Condition is evaluated, to determine whether it is currently satisfied.
 
@@ -498,7 +442,7 @@
     owner (Component):
         the `Component` with which the Condition is associated, and the execution of which it determines.
 
-        """
+    """
     def __init__(self, func, *args, **kwargs):
         self.func = func
         self.args = args
@@ -595,7 +539,10 @@
 
         none
 
-    Always satisfied
+    Satisfied when:
+
+        - always satisfied.
+
     """
     def __init__(self):
         super().__init__(lambda: True)
@@ -608,7 +555,9 @@
 
         none
 
-    Never satisfied
+    Satisfied when:
+
+        - never satisfied.
     """
     def __init__(self):
         super().__init__(lambda: False)
@@ -627,27 +576,26 @@
     """All
 
     Parameters:
-        args (tuple): one or more `Conditions <Condition>`
-
-    Satisfied when all args are satisfied
-
-    .. note::
-        To initialize with a list (for example)
-        ::
+
+        args: one or more `Conditions <Condition>`
+
+    Satisfied when:
+
+        - all of the Conditions in args are satisfied.
+
+    Notes:
+
+        - To initialize with a list (for example)::
+
             conditions = [AfterNCalls(mechanism, 5) for mechanism in mechanism_list]
-        To unpack the list to supply its members as args
-        ::
-            composite_condition = All(*conditions)
+
+          unpack the list to supply its members as args::
+
+           composite_condition = All(*conditions)
+
     """
     def __init__(self, *args):
-<<<<<<< HEAD
         super().__init__(self.satis, *args)
-=======
-        """
-        :param args: one or more `Condition <Condition>`, all of which must be satisfied to satisfy this composite condition
-        """
-        super().__init__(args, self.satis)
->>>>>>> ba76b849
 
     @Condition.scheduler.setter
     def scheduler(self, value):
@@ -674,28 +622,26 @@
     """Any
 
     Parameters:
+
         args: one or more `Conditions <Condition>`
 
-    Satisfied when all args are satisfied
-
-    .. note::
-        To initialize with a list (for example)
-        ::
+    Satisfied when:
+
+        - one or more of the Conditions in **args** is satisfied.
+
+    Notes:
+
+        - To initialize with a list (for example)::
+
             conditions = [AfterNCalls(mechanism, 5) for mechanism in mechanism_list]
 
-        To unpack the list to supply its members as args
-        ::
-            composite_condition = Any(*conditions)
+          unpack the list to supply its members as args::
+
+           composite_condition = All(*conditions)
+
     """
     def __init__(self, *args):
-<<<<<<< HEAD
         super().__init__(self.satis, *args)
-=======
-        """
-        :param args: one or more `Conditions <Condition>`, any of which must be satisfied to satisfy this composite condition
-        """
-        super().__init__(args, self.satis)
->>>>>>> ba76b849
 
     @Condition.scheduler.setter
     def scheduler(self, value):
@@ -723,17 +669,12 @@
     """Not
 
     Parameters:
-        condition (Condition): a `Condition`
-
-<<<<<<< HEAD
+
         condition(Condition): a `Condition`
 
     Satisfied when:
 
         - **condition** is not satisfied.
-=======
-    Satisfied when condition is not satisfied
->>>>>>> ba76b849
 
     """
     def __init__(self, condition):
@@ -793,10 +734,7 @@
     """BeforePass
 
     Parameters:
-        n (int): the pass after which this condition will be satisfied
-        time_scale (TimeScale): the TimeScale used as basis for counting passes. Defaults to TimeScale.TRIAL
-
-<<<<<<< HEAD
+
         n(int): the 'PASS' before which the Condition is satisfied
 
         time_scale(TimeScale): the TimeScale used as basis for counting `PASS`\ es (default: TimeScale.TRIAL)
@@ -809,13 +747,7 @@
 
         - Counts of TimeScales are zero-indexed (that is, the first `PASS` is 0, the second `PASS` is 1, etc.);
           so, `BeforePass(2)` is satisfied at `PASS` 0 and `PASS` 1.
-=======
-    Satisfied when within the scope of **time_scale**, at most n-1 passes have occurred
->>>>>>> ba76b849
-
-    .. note::
-        Counts of `TimeScales <TimeScale>` are zero-indexed (that is, the first Pass is pass 0, the second Pass is pass 1, etc.). So,
-        ``BeforePass(2)`` is satisfied at pass 0 and pass 1
+
     """
     def __init__(self, n, time_scale=TimeScale.TRIAL):
         def func(n, time_scale):
@@ -830,10 +762,7 @@
     """AtPass
 
     Parameters:
-        n (int): the pass at which this condition will be satisfied
-        time_scale (TimeScale): the TimeScale used as basis for counting passes. Defaults to TimeScale.TRIAL
-
-<<<<<<< HEAD
+
         n(int): the `PASS` at which the Condition is satisfied
 
         time_scale(TimeScale): the TimeScale used as basis for counting `PASS`\ es (default: TimeScale.TRIAL)
@@ -847,13 +776,7 @@
         - Counts of TimeScales are zero-indexed (that is, the first 'PASS' is pass 0, the second 'PASS' is 1, etc.);
           so, `AtPass(1)` is satisfied when a single `PASS` (`PASS` 0) has occurred, and `AtPass(2) is satisfied
           when two `PASS`\ es have occurred (`PASS` 0 and `PASS` 1), etc..
-=======
-    Satisfied when within the scope of **time_scale**, exactly **n** passes have occurred
->>>>>>> ba76b849
-
-    .. note::
-        Counts of `TimeScales <TimeScale>` are zero-indexed (that is, the first Pass is pass 0, the second Pass is pass 1, etc.). So,
-        ``AtPass(1)`` is satisfied when one pass (pass 0) has already occurred.
+
     """
     def __init__(self, n, time_scale=TimeScale.TRIAL):
         def func(n):
@@ -872,10 +795,7 @@
     """AfterPass
 
     Parameters:
-        n (int): the pass after which this condition will be satisfied
-        time_scale (TimeScale): the TimeScale used as basis for counting passes. Defaults to TimeScale.TRIAL
-
-<<<<<<< HEAD
+
         n(int): the `PASS` after which the Condition is satisfied
 
         time_scale(TimeScale): the TimeScale used as basis for counting `PASS`\ es (default: TimeScale.TRIAL)
@@ -888,13 +808,7 @@
 
         - Counts of TimeScales are zero-indexed (that is, the first `PASS` is 0, the second `PASS` is 1, etc.); so,
           `AfterPass(1)` is satisfied after `PASS` 1 has occurred and thereafter (i.e., in `PASS`\ es 2, 3, 4, etc.).
-=======
-    Satisfied when within the scope of **time_scale**, at least n+1 passes have occurred
->>>>>>> ba76b849
-
-    .. note::
-        Counts of `TimeScales <TimeScale>` are zero-indexed (that is, the first Pass is pass 0, the second Pass is pass 1, etc.). So,
-        ``AfterPass(1)`` is satisfied after pass 1 has occurred, at pass 2, pass 3, pass 4, etc.
+
     """
     def __init__(self, n, time_scale=TimeScale.TRIAL):
         def func(n, time_scale):
@@ -909,10 +823,7 @@
     """AfterNPasses
 
     Parameters:
-        n (int): the number of TimeScale.PASSes after which this condition will be satisfied
-        time_scale (TimeScale): the TimeScale used as basis for counting passes. Defaults to TimeScale.TRIAL
-
-<<<<<<< HEAD
+
         n(int): the number of `PASS`\ es after which the Condition is satisfied
 
         time_scale(TimeScale): the TimeScale used as basis for counting `PASS`\ es (default: TimeScale.TRIAL)
@@ -922,9 +833,6 @@
 
         - at least n `PASS`\ es have occurred within one unit of time at the `TimeScale` specified by **time_scale**.
 
-=======
-    Satisfied when the count of TimeScale.PASS within **time_scale** is at least **n**
->>>>>>> ba76b849
     """
     def __init__(self, n, time_scale=TimeScale.TRIAL):
         def func(n, time_scale):
@@ -939,10 +847,7 @@
     """EveryNPasses
 
     Parameters:
-        n (int): the frequency of passes with which this condition will be satisfied
-        time_scale (TimeScale): the TimeScale used as basis for counting passes. Defaults to TimeScale.TRIAL
-
-<<<<<<< HEAD
+
         n(int): the frequency of passes with which this condition is satisfied
 
         time_scale(TimeScale): the TimeScale used as basis for counting `PASS`\ es (default: TimeScale.TRIAL)
@@ -953,12 +858,7 @@
 
         - the specified number of `PASS`\ es that has occurred within a unit of time (at the `TimeScale` specified by
           **time_scale**) is evenly divisible by n.
-=======
-    Satisfied when the number of passes that has occurred within **time_scale** is evenly divisible by **n**
->>>>>>> ba76b849
-
-    .. note::
-        All EveryNPasses conditions will be satisfied at pass 0
+
     """
     def __init__(self, n, time_scale=TimeScale.TRIAL):
         def func(n, time_scale):
@@ -973,10 +873,7 @@
     """BeforeTrial
 
     Parameters:
-        n (int): the trial after which this condition will be satisfied
-        time_scale (TimeScale): the TimeScale used as basis for counting trials. Defaults to TimeScale.RUN
-
-<<<<<<< HEAD
+
         n(int): the `TRIAL` before which the Condition is satisfied
 
         time_scale(TimeScale): the TimeScale used as basis for counting `TRIAL`\ s (default: TimeScale.RUN)
@@ -989,13 +886,6 @@
 
         - Counts of TimeScales are zero-indexed (that is, the first `TRIAL` is 0, the second `TRIAL` is 1, etc.);
           so, `BeforeTrial(2)` is satisfied at `TRIAL` 0 and `TRIAL` 1.
-=======
-    Satisfied when within the scope of **time_scale**, at most n-1 trials have occurred
-
-    .. note::
-        Counts of TimeScales are zero-indexed (that is, the first Trial is trial 0, the second Trial is trial 1, etc.). So,
-        ``BeforeTrial(2)`` is satisfied at trial 0 and trial 1
->>>>>>> ba76b849
 
     """
     def __init__(self, n, time_scale=TimeScale.RUN):
@@ -1015,10 +905,7 @@
     """AtTrial
 
     Parameters:
-        n (int): the trial at which this condition will be satisfied
-        time_scale (TimeScale): the TimeScale used as basis for counting trials. Defaults to TimeScale.RUN
-
-<<<<<<< HEAD
+
         n(int): the `TRIAL` at which the Condition is satisfied
 
         time_scale(TimeScale): the TimeScale used as basis for counting `TRIAL`\ s (default: TimeScale.RUN)
@@ -1031,13 +918,7 @@
 
         - Counts of TimeScales are zero-indexed (that is, the first `TRIAL` is 0, the second `TRIAL` is 1, etc.);
           so, `AtTrial(1)` is satisfied when one `TRIAL` (`TRIAL` 0) has already occurred.
-=======
-    Satisfied when within the scope of **time_scale**, exactly **n** trials have occurred
->>>>>>> ba76b849
-
-    .. note::
-        Counts of `TimeScales <TimeScale>` are zero-indexed (that is, the first Trial is trial 0, the second Trial is trial 1, etc.). So,
-        ``AtTrial(1)`` is satisfied when one trial (trial 0) has already occurred.
+
     """
     def __init__(self, n, time_scale=TimeScale.RUN):
         def func(n):
@@ -1056,10 +937,7 @@
     """AfterTrial
 
     Parameters:
-        n (int): the trial after which this condition will be satisfied
-        time_scale (TimeScale): the TimeScale used as basis for counting trials. Defaults to TimeScale.RUN
-
-<<<<<<< HEAD
+
         n(int): the `TRIAL` after which the Condition is satisfied
 
         time_scale(TimeScale): the TimeScale used as basis for counting `TRIAL`\ s. (default: TimeScale.RUN)
@@ -1073,13 +951,6 @@
         - Counts of TimeScales are zero-indexed (that is, the first `TRIAL` is 0, the second `TRIAL` is 1, etc.);
           so,  `AfterPass(1)` is satisfied after `TRIAL` 1 has occurred and thereafter (i.e., in `TRIAL`\ s 2, 3, 4,
           etc.).
-=======
-    Satisfied when within the scope of **time_scale**, at least n+1 trials have occurred
-
-    .. note::
-        Counts of TimeScales are zero-indexed (that is, the first Trial is trial 0, the second Trial is trial 1, etc.). So,
-        ``AfterTrial(1)`` is satisfied after trial 1 has occurred, at trial 2, trial 3, trial 4, etc.
->>>>>>> ba76b849
 
     """
     def __init__(self, n, time_scale=TimeScale.RUN):
@@ -1099,10 +970,7 @@
     """AfterNTrials
 
     Parameters:
-        n (int): the number of TimeScale.TRIALs after which this condition will be satisfied
-        time_scale (TimeScale): the TimeScale used as basis for counting trials. Defaults to TimeScale.RUN
-
-<<<<<<< HEAD
+
         n(int): the number of `TRIAL`\ s after which the Condition is satisfied
 
         time_scale(TimeScale): the TimeScale used as basis for counting `TRIAL`\ s (default: TimeScale.RUN)
@@ -1111,9 +979,6 @@
 
         - at least n `TRIAL`\ s have occured  within one unit of time at the `TimeScale` specified by **time_scale**.
 
-=======
-    Satisfied when the count of TimeScale.TRIALs within **time_scale** is at least **n**
->>>>>>> ba76b849
     """
     def __init__(self, n, time_scale=TimeScale.RUN):
         def func(n, time_scale):
@@ -1133,11 +998,19 @@
     """BeforeNCalls
 
     Parameters:
-        dependency (Component):
-        n (int): the number of executions of dependency at which this condition will be satisfied
-        time_scale (TimeScale): the TimeScale used as basis for counting executions of dependency. Defaults to TimeScale.TRIAL
-
-    Satisfied when **dependency** has been executed exactly **n** times within the scope of **time_scale**
+
+        component(Component):  the Component on which the Condition depends
+
+        n(int): the number of executions of **component** before which the Condition is satisfied
+
+        time_scale(TimeScale): the TimeScale used as basis for counting executions of **component** \
+        (default: TimeScale.TRIAL)
+
+    Satisfied when:
+
+        - the Component specified in **component** has executed at most n-1 times
+          within one unit of time at the `TimeScale` specified by **time_scale**.
+
     """
     def __init__(self, dependency, n, time_scale=TimeScale.TRIAL):
         def func(dependency, n):
@@ -1160,11 +1033,19 @@
     """AtNCalls
 
     Parameters:
-        dependency (Component):
-        n (int): the number of executions of dependency at which this condition will be satisfied
-        time_scale (TimeScale): the TimeScale used as basis for counting executions of dependency. Defaults to TimeScale.TRIAL
-
-    Satisfied when **dependency** has been executed exactly *n* times within the scope of **time_scale**
+
+        component(Component):  the Component on which the Condition depends
+
+        n(int): the number of executions of **component** at which the Condition is satisfied
+
+        time_scale(TimeScale): the TimeScale used as basis for counting executions of **component** \
+        (default: TimeScale.TRIAL)
+
+    Satisfied when:
+
+        - the Component specified in **component** has executed exactly n times
+          within one unit of time at the `TimeScale` specified by **time_scale**.
+
     """
     def __init__(self, dependency, n, time_scale=TimeScale.TRIAL):
         def func(dependency, n):
@@ -1181,11 +1062,19 @@
     """AfterCall
 
     Parameters:
-        dependency (Component):
-        n (int): the number of executions of dependency after which this condition will be satisfied
-        time_scale (TimeScale): the TimeScale used as basis for counting executions of dependency. Defaults to TimeScale.TRIAL
-
-    Satisfied when **dependency** has been executed at least n+1 times within the scope of **time_scale**
+
+        component(Component):  the Component on which the Condition depends
+
+        n(int): the number of executions of **component** after which the Condition is satisfied
+
+        time_scale(TimeScale): the TimeScale used as basis for counting executions of **component** \
+        (default: TimeScale.TRIAL)
+
+    Satisfied when:
+
+        - the Component specified in **component** has executed at least n+1 times
+          within one unit of time at the `TimeScale` specified by **time_scale**.
+
     """
     def __init__(self, dependency, n, time_scale=TimeScale.TRIAL):
         def func(dependency, n):
@@ -1202,11 +1091,19 @@
     """AfterNCalls
 
     Parameters:
-        dependency (Component):
-        n (int): the number of executions of dependency after which this condition will be satisfied
-        time_scale (TimeScale): the TimeScale used as basis for counting executions of dependency. Defaults to TimeScale.TRIAL
-
-    Satisfied when **dependency** has been executed at least n+1 times within the scope of **time_scale**
+
+        component(Component):  the Component on which the Condition depends
+
+        n(int): the number of executions of **component** after which the Condition is satisfied
+
+        time_scale(TimeScale): the TimeScale used as basis for counting executions of **component** \
+        (default: TimeScale.TRIAL)
+
+    Satisfied when:
+
+        - the Component specified in **component** has executed at least n times
+          within one unit of time at the `TimeScale` specified by **time_scale**.
+
     """
     def __init__(self, dependency, n, time_scale=TimeScale.TRIAL):
         def func(dependency, n):
@@ -1223,11 +1120,21 @@
     """AfterNCallsCombined
 
     Parameters:
-        *dependencies (Components): variable length
-        n (int): the number of executions of all dependencies after which this condition will be satisfied. Defaults to None
-        time_scale (TimeScale): the TimeScale used as basis for counting executions of dependencies. Defaults to TimeScale.TRIAL
-
-    Satisfied when among all **dependencies**, there have been at least n+1 executions within the scope of **time_scale**
+
+        *components(Components):  one or more Components on which the Condition depends
+
+        n(int): the number of combined executions of all Components specified in **components** after which the \
+        Condition is satisfied (default: None)
+
+        time_scale(TimeScale): the TimeScale used as basis for counting executions of **component** \
+        (default: TimeScale.TRIAL)
+
+
+    Satisfied when:
+
+        - there have been at least n+1 executions among all of the Components specified in **components**
+          within one unit of time at the `TimeScale` specified by **time_scale**.
+
     """
     def __init__(self, *dependencies, n=None, time_scale=TimeScale.TRIAL):
         logger.debug('{0} args: deps {1}, n {2}, ts {3}'.format(type(self).__name__, dependencies, n, time_scale))
@@ -1252,29 +1159,34 @@
 
     Parameters:
 
-    COMMENT:
-        JDC: IS THE FOLLOWING TRUE OF ALL OF THE ABOVE AS WELL??
-        K: No, EveryNCalls is tricky in how it needs to be implemented, because it's in a sense
-            tracking the relative frequency of calls between two objects. So the idea is that the scheduler
-            tracks how many executions of a component are "useable" by other components for EveryNCalls conditions.
-            So, suppose you had something like add_condition(B, All(AfterNCalls(A, 10), EveryNCalls(A, 2))). You
-            would want the AAB pattern to start happening after A has run 10 times. Useable counts allows B to see
-            whether A has run enough times for it to run, and then B spends its "useable executions" of A. Then,
-            A must run two more times for B to run again. If you didn't reset the counts of A useable by B
-            to 0 (question below) when B runs, then in the
-            above case B would continue to run every pass for the next 4 passes, because it would see an additional
-            8 executions of A it could spend to execute.
-        JDC: IS THIS A FORM OF MODULO?  IF SO, WOULD IT BE EASIER TO EXPLAIN IN THAT FORM?
-    COMMENT
-
-        dependency (Component): the Component on which the Condition depends
-        n (int): the frequency of executions of dependency with which this condition will be satisfied
-
-    Satisfied when the number of calls of **dependency** is at least **n** since the last time this condition's owner was called,
-
-    .. note::
-        Whenever a Component is run, the Scheduler's count of each dependency that is "usable" by the Component is
-        reset to 0
+        component(Component):  the Component on which the Condition depends
+
+        n(int): the frequency of executions of **component** at which the Condition is satisfied
+
+
+    Satisfied when:
+
+        - the Component specified in **component** has executed at least n times since the last time the
+          Condition's owner executed.
+
+        COMMENT:
+            JDC: IS THE FOLLOWING TRUE OF ALL OF THE ABOVE AS WELL??
+            K: No, EveryNCalls is tricky in how it needs to be implemented, because it's in a sense
+                tracking the relative frequency of calls between two objects. So the idea is that the scheduler
+                tracks how many executions of a component are "useable" by other components for EveryNCalls conditions.
+                So, suppose you had something like add_condition(B, All(AfterNCalls(A, 10), EveryNCalls(A, 2))). You
+                would want the AAB pattern to start happening after A has run 10 times. Useable counts allows B to see
+                whether A has run enough times for it to run, and then B spends its "useable executions" of A. Then,
+                A must run two more times for B to run again. If you didn't reset the counts of A useable by B
+                to 0 (question below) when B runs, then in the
+                above case B would continue to run every pass for the next 4 passes, because it would see an additional
+                8 executions of A it could spend to execute.
+            JDC: IS THIS A FORM OF MODULO?  IF SO, WOULD IT BE EASIER TO EXPLAIN IN THAT FORM?
+        COMMENT
+
+    Notes:
+
+        - Scheduler's count of each other Component that is "useable" by the Component is reset to 0.
 
     """
     def __init__(self, dependency, n):
@@ -1292,13 +1204,18 @@
     """JustRan
 
     Parameters:
-        dependency (Component):
-
-    Satisfied when **dependency** has been run (or told to run) in the previous TimeScale.TIME_STEP
-
-    .. note::
-        This condition can transcend divisions between TimeScales. That is, if A runs in the final time step in a trial,
-        ``JustRan(A)`` will be satisfied at the beginning of the next trial.
+
+        component(Component):  the Component on which the Condition depends
+
+    Satisfied when:
+
+        - the Component specified in **component** executed in the previous `TIME_STEP`.
+
+    Notes:
+
+        - This Condition can transcend divisions between `TimeScales <TimeScale>`.
+          For example, if A runs in the final `TIME_STEP` of a `TRIAL`,
+          JustRan(A) is satisfied at the beginning of the next `TRIAL`.
 
     """
     def __init__(self, dependency):
@@ -1318,12 +1235,16 @@
     """AllHaveRun
 
     Parameters:
-        *dependencies (iterable):
-            the Components on which the Condition depends
-        time_scale (TimeScale):
-        the TimeScale used as basis for counting executions of dependencies. Defaults to TimeScale.TRIAL
-
-    Satisfied when all **dependencies** have been executed at least 1 time within the scope of **time_scale**
+
+        *components(Components):  an iterable of Components on which the Condition depends
+
+        time_scale(TimeScale): the TimeScale used as basis for counting executions of **component** \
+        (default: TimeScale.TRIAL)
+
+    Satisfied when:
+
+        - all of the Components specified in **components** have executed at least once
+          within one unit of time at the `TimeScale` specified by **time_scale**.
 
     """
     def __init__(self, *dependencies, time_scale=TimeScale.TRIAL):
@@ -1344,14 +1265,19 @@
     """WhenFinished
 
     Parameters:
-        dependency (Component):
-            the Component on which the Condition depends
-    Satisfied when **dependency** has "finished" (i.e. its is_finished attribute is True)
-
-    .. note::
-        - This is a dynamic condition.
-        - The ``is_finished`` concept varies among components, and is currently implemented in:
-            `DDM <DDM>`
+
+        component(Component):  the Component on which the Condition depends
+
+    Satisfied when:
+
+        - the Component specified in **component** has set its `is_finished` attribute to `True`.
+
+    Notes:
+
+        - This is a dynamic Condition: Each Component is responsible for assigning its `is_finished` attribute on it
+          own, which can occur independently of the execution of other Components.  Therefore the satisfaction of
+          this Condition) can vary arbitrarily in time.
+
     """
     def __init__(self, dependency):
         def func(dependency):
@@ -1368,15 +1294,23 @@
     """WhenFinishedAny
 
     Parameters:
-        *dependencies (iterable):
-            zero or more Components on which the Condition depends
-
-    Satisfied when any of the **dependencies** have "finished" (i.e. its is_finished attribute is True)
-
-    .. note::
-        - This is a dynamic Condition: Each Component is responsible for assigning its `is_finished` attributed on it
-        - This is a convenience class; ``WhenFinishedAny(A, B, C)`` is equivalent to ``Any(WhenFinished(A), WhenFinished(B), WhenFinished(C))``
-        - If no dependencies are specified, the condition will default to checking all of its Scheduler's Components.
+
+        *components(Components):  zero or more Components on which the Condition depends
+
+    Satisfied when:
+
+        - any of the Components specified in **components** have set their `is_finished` attribute to `True`.
+
+    Notes:
+
+        - This is a convenience class; WhenFinishedAny(A, B, C) is equivalent to
+          Any(WhenFinished(A), WhenFinished(B), WhenFinished(C)).
+          If no components are specified, the condition will default to checking all of its scheduler's Components.
+
+        - This is a dynamic Condition: Each Component is responsible for assigning its `is_finished` attribute on it
+          own, which can occur independently of the execution of other Components.  Therefore the satisfaction of
+          this Condition) can vary arbitrarily in time.
+
     """
     def __init__(self, *dependencies):
         def func(*dependencies):
@@ -1397,19 +1331,22 @@
     """WhenFinishedAll
 
     Parameters:
-        *dependencies (iterable):
-            zero or more Components on which the Condition depends
-
-    Satisfied when all of the **dependencies** have "finished" (i.e. its is_finished attribute is True)
-
-    .. note::
-        - This is a dynamic condition: Each Component is responsible for assigning its `is_finished` attribute on its own,
-        which can occur independently of execution of other Components. Therefore the satisfaction of this Condition
-        can vary arbitrarily in time.
-        - This is a convenience class; ``WhenFinishedAll(A, B, C)`` is equivalent to ``All(WhenFinished(A), WhenFinished(B), WhenFinished(C))``
-        - If no dependencies are specified, the condition will default to checking all of its scheduler's Components.
-        - The is_finished concept varies among components, and is currently implemented in:
-            - `DDM <DDM>`
+
+        *components(Components):  zero or more Components on which the Condition depends
+
+    Satisfied when:
+
+        - all of the Components specified in **components** have set their `is_finished` attributes to `True`.
+
+    Notes:
+
+        - This is a convenience class; WhenFinishedAny(A, B, C) is equivalent to
+          All(WhenFinished(A), WhenFinished(B), WhenFinished(C)).
+          If no components are specified, the condition will default to checking all of its scheduler's Components.
+
+        - This is a dynamic Condition: Each Component is responsible for assigning its `is_finished` attribute on it
+          own, which can occur independently of the execution of other Components.  Therefore the satisfaction of
+          this Condition) can vary arbitrarily in time.
 
     """
     def __init__(self, *dependencies):

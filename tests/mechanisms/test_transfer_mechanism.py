import numpy as np
import pytest

from PsyNeuLink.Components.Component import ComponentError
from PsyNeuLink.Components.Functions.Function import ConstantIntegrator, Exponential, Linear, Logistic, Reduce, Reinforcement, SoftMax
from PsyNeuLink.Components.Functions.Function import ExponentialDist, GammaDist, NormalDist, UniformDist, WaldDist
from PsyNeuLink.Components.Mechanisms.Mechanism import MechanismError
from PsyNeuLink.Components.Mechanisms.ProcessingMechanisms.ProcessingMechanism import ProcessingMechanismError
from PsyNeuLink.Components.Mechanisms.ProcessingMechanisms.TransferMechanism import TransferMechanism
from PsyNeuLink.Components.Mechanisms.ProcessingMechanisms.TransferMechanism import TransferError
from PsyNeuLink.Components.Mechanisms.ProcessingMechanisms.TransferMechanism import TransferMechanism
from PsyNeuLink.Globals.Utilities import UtilitiesError
from PsyNeuLink.Scheduling.TimeScale import TimeScale

# ======================================= INPUT TESTS ============================================

# VALID INPUTS

# ------------------------------------------------------------------------------------------------
# TEST 1
# variable = list of ints


def test_transfer_mech_inputs_list_of_ints():

    T = TransferMechanism(
        name='T',
        default_input_value=[0, 0, 0, 0],
        time_scale=TimeScale.TIME_STEP
    )
    val = T.execute([10, 10, 10, 10]).tolist()
    assert val == [[10.0, 10.0, 10.0, 10.0]]
    assert len(T.size) == 1 and T.size[0] == 4 and type(T.size[0]) == np.int64
    # this test assumes size is returned as a 1D array: if it's not, then several tests in this file must be changed

# ------------------------------------------------------------------------------------------------
# TEST 2
# variable = list of floats


def test_transfer_mech_inputs_list_of_floats():

    T = TransferMechanism(
        name='T',
        default_input_value=[0, 0, 0, 0],
        time_scale=TimeScale.TIME_STEP
    )
    val = T.execute([10.0, 10.0, 10.0, 10.0]).tolist()
    assert val == [[10.0, 10.0, 10.0, 10.0]]

# ------------------------------------------------------------------------------------------------
# TEST 3
# variable = list of fns

# ******
# Should transfer mech specifically support taking the output of a PNL function as input & reformat it to make sense?
# AND/OR Should transfer mech allow functions to be passed in as input and know how to execute them
# ******


def test_transfer_mech_inputs_list_of_fns():

    T = TransferMechanism(
        name='T',
        default_input_value=[0, 0, 0, 0],
        time_scale=TimeScale.TIME_STEP
    )
    val = T.execute([Linear().execute(), NormalDist().execute(), Exponential().execute(), ExponentialDist().execute()]).tolist()
    assert val == [[np.array([0.]), 0.4001572083672233, np.array([1.]), 0.7872011523172707]]

# ------------------------------------------------------------------------------------------------
# TEST 4
# variable = 3D array

def test_transfer_mech_variable_3D_array():

    T = TransferMechanism(
        name='T',
        default_input_value=[[[0, 0, 0, 0]],[[1,1,1,1]]],
        time_scale=TimeScale.TIME_STEP
    )
    assert len(T.variable) == 1 and len(T.variable[0]) == 4 and (T.variable[0] == 0).all()

# ------------------------------------------------------------------------------------------------
# TEST 5
# variable = none and size = none; this should yield variable = [[0]]

def test_transfer_mech_variable_none_size_none():

    T = TransferMechanism(
        name='T'
    )
    assert len(T.variable) == 1 and len(T.variable[0]) == 1 and T.variable[0][0] == 0

# ------------------------------------------------------------------------------------------------

# INVALID INPUTS

# ------------------------------------------------------------------------------------------------
# TEST 1
# variable = list of strings


def test_transfer_mech_inputs_list_of_strings():
    with pytest.raises(UtilitiesError) as error_text:
        T = TransferMechanism(
            name='T',
            default_input_value=[0, 0, 0, 0],
            time_scale=TimeScale.TIME_STEP
        )
        T.execute(["one", "two", "three", "four"]).tolist()
    assert "has non-numeric entries" in str(error_text.value)

# ------------------------------------------------------------------------------------------------
# TEST 2
# variable = list of greater length than default input


def test_transfer_mech_inputs_mismatched_with_default_longer():
    with pytest.raises(MechanismError) as error_text:
        T = TransferMechanism(
            name='T',
            default_input_value=[0, 0, 0, 0],
            time_scale=TimeScale.TIME_STEP
        )
        T.execute([1, 2, 3, 4, 5]).tolist()
    assert "does not match required length" in str(error_text.value)

# ------------------------------------------------------------------------------------------------

# TEST 3
# variable = list of shorter length than default input


def test_transfer_mech_inputs_mismatched_with_default_shorter():
    with pytest.raises(MechanismError) as error_text:
        T = TransferMechanism(
            name='T',
            default_input_value=[0, 0, 0, 0, 0, 0],
            time_scale=TimeScale.TIME_STEP
        )
        T.execute([1, 2, 3, 4, 5]).tolist()
    assert "does not match required length" in str(error_text.value)

# ======================================= NOISE TESTS ============================================

# VALID NOISE:

# ------------------------------------------------------------------------------------------------
# TEST 1
# variable = List
# noise = Single float


def test_transfer_mech_array_var_float_noise():

    T = TransferMechanism(
        name='T',
        default_input_value=[0, 0, 0, 0],
        function=Linear(),
        noise=5.0,
        time_constant=1.0,
        time_scale=TimeScale.TIME_STEP
    )
    val = T.execute([0, 0, 0, 0]).tolist()
    assert val == [[5.0, 5.0, 5.0, 5.0]]

# ------------------------------------------------------------------------------------------------
# TEST 2
# variable = List
# noise = Single function


def test_transfer_mech_array_var_normal_len_1_noise():

    T = TransferMechanism(
        name='T',
        default_input_value=[0, 0, 0, 0],
        function=Linear(),
        noise=NormalDist().function,
        time_constant=1.0,
        time_scale=TimeScale.TIME_STEP
    )
    val = T.execute([0, 0, 0, 0]).tolist()
    assert val == [[2.240893199201458, 2.240893199201458, 2.240893199201458, 2.240893199201458]]

# ------------------------------------------------------------------------------------------------
# TEST 3
# variable = List
# noise = List of functions


def test_transfer_mech_array_var_normal_array_noise():

    T = TransferMechanism(
        name='T',
        default_input_value=[0, 0, 0, 0],
        function=Linear(),
        noise=[NormalDist().function, NormalDist().function, NormalDist().function, NormalDist().function],
        time_constant=1.0,
        time_scale=TimeScale.TIME_STEP
    )
    val = T.execute([0, 0, 0, 0]).tolist()
    assert val == [[0.7610377251469934, 0.12167501649282841, 0.44386323274542566, 0.33367432737426683]]

# ------------------------------------------------------------------------------------------------
# TEST 4
# variable = List
# noise = List of floats


def test_transfer_mech_array_var_normal_array_noise2():

    T = TransferMechanism(
        name='T',
        default_input_value=[0, 0, 0, 0],
        function=Linear(),
        noise=[5.0, 5.0, 5.0, 5.0],
        time_constant=1.0,
        time_scale=TimeScale.TIME_STEP
    )
    val = T.execute([0, 0, 0, 0]).tolist()
    assert val == [[5.0, 5.0, 5.0, 5.0]]

# ------------------------------------------------------------------------------------------------
# TEST 5
# Noise distribution: Normal


def test_transfer_mech_normal_noise():

    T = TransferMechanism(
        name='T',
        default_input_value=[0, 0, 0, 0],
        function=Linear(),
        noise=NormalDist().function,
        time_constant=1.0,
        time_scale=TimeScale.TIME_STEP
    )
    val = T.execute([0, 0, 0, 0]).tolist()
    assert val == [[2.240893199201458, 2.240893199201458, 2.240893199201458, 2.240893199201458]]

# ------------------------------------------------------------------------------------------------
# TEST 6
# Noise distribution: Exponential


def test_transfer_mech_exponential_noise():

    T = TransferMechanism(
        name='T',
        default_input_value=[0, 0, 0, 0],
        function=Linear(),
        noise=ExponentialDist().function,
        time_constant=1.0,
        time_scale=TimeScale.TIME_STEP
    )
    val = T.execute([0, 0, 0, 0]).tolist()
    assert val == [[0.7872011523172707, 0.7872011523172707, 0.7872011523172707, 0.7872011523172707]]

# ------------------------------------------------------------------------------------------------
# TEST 7
# Noise distribution: Uniform


def test_transfer_mech_Uniform_noise():

    T = TransferMechanism(
        name='T',
        default_input_value=[0, 0, 0, 0],
        function=Linear(),
        noise=UniformDist().function,
        time_constant=1.0,
        time_scale=TimeScale.TIME_STEP
    )
    val = T.execute([0, 0, 0, 0]).tolist()
    assert val == [[0.5448831829968969, 0.5448831829968969, 0.5448831829968969, 0.5448831829968969]]

# ------------------------------------------------------------------------------------------------
# TEST 8
# Noise distribution: Gamma


def test_transfer_mech_Gamma_noise():

    T = TransferMechanism(
        name='T',
        default_input_value=[0, 0, 0, 0],
        function=Linear(),
        noise=GammaDist().function,
        time_constant=1.0,
        time_scale=TimeScale.TIME_STEP
    )
    val = T.execute([0, 0, 0, 0]).tolist()
    assert val == [[0.7872011523172707, 0.7872011523172707, 0.7872011523172707, 0.7872011523172707]]

# ------------------------------------------------------------------------------------------------
# TEST 9
# Noise distribution: Wald


def test_transfer_mech_Wald_noise():

    T = TransferMechanism(
        name='T',
        default_input_value=[0, 0, 0, 0],
        function=Linear(),
        noise=WaldDist().function,
        time_constant=1.0,
        time_scale=TimeScale.TIME_STEP
    )
    val = T.execute([0, 0, 0, 0]).tolist()
    assert val == [[2.5652458745028266, 2.5652458745028266, 2.5652458745028266, 2.5652458745028266]]

# ------------------------------------------------------------------------------------------------

# INVALID NOISE:

# ------------------------------------------------------------------------------------------------
# TEST 1
# variable = List
# noise = Int


def test_transfer_mech_integer_noise():
    with pytest.raises(MechanismError) as error_text:
        T = TransferMechanism(
            name='T',
            default_input_value=[0, 0],
            function=Linear(),
            noise=5,
            time_constant=0.1,
            time_scale=TimeScale.TIME_STEP
        )
        T.execute([0, 0])
    assert 'noise parameter' in str(error_text.value)

# ------------------------------------------------------------------------------------------------
# TEST 2
# variable = List
# noise = List of incorrect shape (>var)


def test_transfer_mech_mismatched_shape_noise():
    with pytest.raises(MechanismError) as error_text:
        T = TransferMechanism(
            name='T',
            default_input_value=[0, 0],
            function=Linear(),
            noise=[5.0, 5.0, 5.0],
            time_constant=0.1,
            time_scale=TimeScale.TIME_STEP
        )
        T.execute()
    assert 'noise parameter' in str(error_text.value)

# ------------------------------------------------------------------------------------------------
# TEST 3
# variable = List
# noise = List of incorrect shape (<var)


def test_transfer_mech_mismatched_shape_noise_2():
    with pytest.raises(MechanismError) as error_text:

        T = TransferMechanism(
            name='T',
            default_input_value=[0, 0, 0],
            function=Linear(),
            noise=[5.0, 5.0],
            time_constant=0.1,
            time_scale=TimeScale.TIME_STEP
        )
        T.execute()
    assert 'noise parameter' in str(error_text.value)

# ------------------------------------------------------------------------------------------------


# ====================================== FUNCTION TESTS ==========================================

# VALID FUNCTIONS:

# ------------------------------------------------------------------------------------------------
# TEST 1
# function = logistic

def test_transfer_mech_logistic_fun():

    T = TransferMechanism(
        name='T',
        default_input_value=[0, 0, 0, 0],
        function=Logistic(),
        time_constant=1.0,
        time_scale=TimeScale.TIME_STEP
    )
    val = T.execute([0, 0, 0, 0]).tolist()
    assert val == [[0.5, 0.5, 0.5, 0.5]]

# ------------------------------------------------------------------------------------------------
# TEST 2
# function = exponential


def test_transfer_mech_exponential_fun():

    T = TransferMechanism(
        name='T',
        default_input_value=[0, 0, 0, 0],
        function=Exponential(),
        time_constant=1.0,
        time_scale=TimeScale.TIME_STEP
    )
    val = T.execute([0, 0, 0, 0]).tolist()
    assert val == [[1.0, 1.0, 1.0, 1.0]]

# ------------------------------------------------------------------------------------------------
# TEST 3
# function = soft max


def test_transfer_mech_softmax_fun():

    T = TransferMechanism(
        name='T',
        default_input_value=[0, 0, 0, 0],
        function=SoftMax(),
        time_constant=1.0,
        time_scale=TimeScale.TIME_STEP
    )
    val = T.execute([0, 0, 0, 0]).tolist()
    assert val == [[1.0, 1.0, 1.0, 1.0]]

# ------------------------------------------------------------------------------------------------
# TEST 4
# function = linear matrix


# def test_transfer_mech_linearmatrix_fun():

#     T = TransferMechanism(
#         name='T',
#         default_input_value=[0, 0, 0, 0],
#         function=LinearMatrix(),
#         time_constant=1.0,
#         time_scale=TimeScale.TIME_STEP
#     )
#     val = T.execute([0, 0, 0, 0]).tolist()
#     assert val == [[1.0, 1.0, 1.0, 1.0]]

# ------------------------------------------------------------------------------------------------

# INVALID FUNCTIONS:

# ------------------------------------------------------------------------------------------------
# TEST 1
# function = Distribution Function


def test_transfer_mech_normal_fun():
    with pytest.raises(TransferError) as error_text:
        T = TransferMechanism(
            name='T',
            default_input_value=[0, 0, 0, 0],
            function=NormalDist(),
            time_constant=1.0,
            time_scale=TimeScale.TIME_STEP
        )
        T.execute([0, 0, 0, 0]).tolist()
    assert "must be a TRANSFER FUNCTION TYPE" in str(error_text.value)


# ------------------------------------------------------------------------------------------------
# TEST 2
# function = Learning Function

def test_transfer_mech_reinforcement_fun():
    with pytest.raises(TransferError) as error_text:
        T = TransferMechanism(
            name='T',
            default_input_value=[0, 0, 0, 0],
            function=Reinforcement(),
            time_constant=1.0,
            time_scale=TimeScale.TIME_STEP
        )
        T.execute([0, 0, 0, 0]).tolist()
    assert "must be a TRANSFER FUNCTION TYPE" in str(error_text.value)

# ------------------------------------------------------------------------------------------------
# TEST 3
# function = Integrator Function


def test_transfer_mech_integrator_fun():
    with pytest.raises(TransferError) as error_text:
        T = TransferMechanism(
            name='T',
            default_input_value=[0, 0, 0, 0],
            function=ConstantIntegrator(),
            time_constant=1.0,
            time_scale=TimeScale.TIME_STEP
        )
        T.execute([0, 0, 0, 0]).tolist()
    assert "must be a TRANSFER FUNCTION TYPE" in str(error_text.value)

# ------------------------------------------------------------------------------------------------
# TEST 4
# function = Combination Function


def test_transfer_mech_reduce_fun():
    with pytest.raises(TransferError) as error_text:
        T = TransferMechanism(
            name='T',
            default_input_value=[0, 0, 0, 0],
            function=Reduce(),
            time_constant=1.0,
            time_scale=TimeScale.TIME_STEP
        )
        T.execute([0, 0, 0, 0]).tolist()
    assert "must be a TRANSFER FUNCTION TYPE" in str(error_text.value)


# ======================================= TIME_CONSTANT TESTS ============================================

# VALID TIME_CONSTANT PARAMS:

# ------------------------------------------------------------------------------------------------
# TEST 1
# time_constant = 0.8

def test_transfer_mech_time_constant_0_8():
    T = TransferMechanism(
        name='T',
        default_input_value=[0, 0, 0, 0],
        function=Linear(),
        time_constant=0.8,
        time_scale=TimeScale.TIME_STEP
    )
    val = T.execute([1, 1, 1, 1]).tolist()
    assert val == [[0.8, 0.8, 0.8, 0.8]]

# ------------------------------------------------------------------------------------------------
# TEST 2
# time_constant = 1.0


def test_transfer_mech_time_constant_1_0():
    T = TransferMechanism(
        name='T',
        default_input_value=[0, 0, 0, 0],
        function=Linear(),
        time_constant=1.0,
        time_scale=TimeScale.TIME_STEP
    )
    val = T.execute([1, 1, 1, 1]).tolist()
    assert val == [[1.0, 1.0, 1.0, 1.0]]

# ------------------------------------------------------------------------------------------------
# TEST 1
# time_constant = 0.0


def test_transfer_mech_time_constant_0_0():
    T = TransferMechanism(
        name='T',
        default_input_value=[0, 0, 0, 0],
        function=Linear(),
        time_constant=0.0,
        time_scale=TimeScale.TIME_STEP
    )
    val = T.execute([1, 1, 1, 1]).tolist()
    assert val == [[0.0, 0.0, 0.0, 0.0]]

# ------------------------------------------------------------------------------------------------

# INVALID TIME_CONSTANT PARAMS:

# ------------------------------------------------------------------------------------------------
# TEST 1
# time_constant = [0.8,0.8,0.8,0.8]

# *******
# Should PNL support a time_constant list with a separate value for each input?
# *******


def test_transfer_mech_time_constant_0_8_list():
    with pytest.raises(ComponentError) as error_text:
        T = TransferMechanism(
            name='T',
            default_input_value=[0, 0, 0, 0],
            function=Linear(),
            time_constant=[0.8, 0.8, 0.8, 0.8],
            time_scale=TimeScale.TIME_STEP
        )
        T.execute([1, 1, 1, 1]).tolist()
    assert (
        "Value of time_constant param" in str(error_text.value)
        and "must be a float" in str(error_text.value)
    )

# ------------------------------------------------------------------------------------------------
# TEST 2
# time_constant = 2


def test_transfer_mech_time_constant_2():
    with pytest.raises(TransferError) as error_text:
        T = TransferMechanism(
            name='T',
            default_input_value=[0, 0, 0, 0],
            function=Linear(),
            time_constant=2,
            time_scale=TimeScale.TIME_STEP
        )
        T.execute([1, 1, 1, 1]).tolist()
    assert (
        "time_constant parameter" in str(error_text.value)
        and "must be a float between 0 and 1" in str(error_text.value)
    )

# ------------------------------------------------------------------------------------------------
# TEST 3
# time_constant = 1


def test_transfer_mech_time_constant_1():
    with pytest.raises(TransferError) as error_text:
        T = TransferMechanism(
            name='T',
            default_input_value=[0, 0, 0, 0],
            function=Linear(),
            time_constant=1,
            time_scale=TimeScale.TIME_STEP
        )
        T.execute([1, 1, 1, 1]).tolist()
    assert (
        "time_constant parameter" in str(error_text.value)
        and "must be a float between 0 and 1" in str(error_text.value)
    )

# ------------------------------------------------------------------------------------------------
# TEST 4
# time_constant = 1


def test_transfer_mech_time_constant_0():
    with pytest.raises(TransferError) as error_text:
        T = TransferMechanism(
            name='T',
            default_input_value=[0, 0, 0, 0],
            function=Linear(),
            time_constant=0,
            time_scale=TimeScale.TIME_STEP
        )
        T.execute([1, 1, 1, 1]).tolist()
    assert (
        "time_constant parameter" in str(error_text.value)
        and "must be a float between 0 and 1" in str(error_text.value)
    )

# ------------------------------------------------------------------------------------------------


# ======================================= SIZE_INITIALIZATION TESTS ============================================

# VALID INPUTS

# ------------------------------------------------------------------------------------------------
# TEST 1
# size = int, check if variable is an array of zeros


def test_transfer_mech_size_int_check_var():
    T = TransferMechanism(
        name='T',
        size=4
    )
    assert len(T.variable) == 1 and (T.variable[0] == [0., 0., 0., 0.]).all()
<<<<<<< HEAD
=======
    assert len(T.size) == 1 and T.size[0] == 4 and type(T.size[0]) == np.int64
>>>>>>> ba76b849

# ------------------------------------------------------------------------------------------------
# TEST 2
# size = int, variable = list of ints


def test_transfer_mech_size_int_inputs_ints():
    T = TransferMechanism(
        name='T',
        size=4
    )
    val = T.execute([10, 10, 10, 10]).tolist()
    print("\n\n\n\n\n\n\nval is: ", val)
    assert val == [[10.0, 10.0, 10.0, 10.0]]

# ------------------------------------------------------------------------------------------------
# TEST 3
# size = int, variable = list of floats


def test_transfer_mech_size_int_inputs_floats():
    T = TransferMechanism(
        name='T',
        size=4
    )
    val = T.execute([10.0, 10.0, 10.0, 10.0]).tolist()
    assert val == [[10.0, 10.0, 10.0, 10.0]]

# ------------------------------------------------------------------------------------------------
# TEST 4
# size = int, variable = list of functions


def test_transfer_mech_size_int_inputs_fns():
    T = TransferMechanism(
        name='T',
        size=4,
        time_scale=TimeScale.TIME_STEP
    )
    val = T.execute([Linear().execute(), NormalDist().execute(), Exponential().execute(), ExponentialDist().execute()]).tolist()
    assert val == [[np.array([0.]), 0.4001572083672233, np.array([1.]), 0.7872011523172707]]

# ------------------------------------------------------------------------------------------------
# TEST 5
# size = float, check if variable is an array of zeros


def test_transfer_mech_size_float_inputs_check_var():
    T = TransferMechanism(
        name='T',
        size=4.0,
    )
    assert len(T.variable) == 1 and (T.variable[0] == [0., 0., 0., 0.]).all()

# ------------------------------------------------------------------------------------------------
# TEST 6
# size = float, variable = list of ints


def test_transfer_mech_size_float_inputs_ints():
    T = TransferMechanism(
        name='T',
        size=4.0
    )
    val = T.execute([10, 10, 10, 10]).tolist()
    assert val == [[10.0, 10.0, 10.0, 10.0]]

# ------------------------------------------------------------------------------------------------
# TEST 7
# size = float, variable = list of floats


def test_transfer_mech_size_float_inputs_floats():
    T = TransferMechanism(
        name='T',
        size=4.0
    )
    val = T.execute([10.0, 10.0, 10.0, 10.0]).tolist()
    assert val == [[10.0, 10.0, 10.0, 10.0]]

# ------------------------------------------------------------------------------------------------
# TEST 8
# size = float, variable = list of functions


def test_transfer_mech_size_float_inputs_fns():
    T = TransferMechanism(
        name='T',
        size=4.0,
        time_scale=TimeScale.TIME_STEP
    )
    val = T.execute([Linear().execute(), NormalDist().execute(), Exponential().execute(), ExponentialDist().execute()]).tolist()
    assert val == [[np.array([0.]), 0.4001572083672233, np.array([1.]), 0.7872011523172707]]

# ------------------------------------------------------------------------------------------------
# TEST 9
# size = list of ints, check that variable is correct


def test_transfer_mech_size_list_of_ints():
    T = TransferMechanism(
        name='T',
        size=[2, 3, 4]
    )
    assert len(T.variable) == 3 and len(T.variable[0]) == 2 and len(T.variable[1]) == 3 and len(T.variable[2]) == 4

# ------------------------------------------------------------------------------------------------
# TEST 10
# size = list of floats, check that variable is correct


def test_transfer_mech_size_list_of_floats():
    T = TransferMechanism(
        name='T',
        size=[2., 3., 4.]
    )
    print("\n\ntest_transfer_mech_size_list_of_floats variable: {}\n\n".format(T.variable))
    assert len(T.variable) == 3 and len(T.variable[0]) == 2 and len(T.variable[1]) == 3 and len(T.variable[2]) == 4

# ------------------------------------------------------------------------------------------------
# TEST 11
# size = list of floats, variable = a compatible 2D array: check that variable is correct
# note that this output under the Linear function is useless/odd, but the purpose of allowing this configuration
# is for possible user-defined functions.

def test_transfer_mech_size_var_both_lists():
    T = TransferMechanism(
        name='T',
        size=[2., 3.],
        default_input_value=[[1, 2], [3, 4, 5]]
    )
    assert len(T.variable) == 2 and (T.variable[0] == [1, 2]).all() and (T.variable[1] == [3, 4, 5]).all()

# ------------------------------------------------------------------------------------------------
# TEST 12
# size = int, variable = a compatible 2D array: check that variable is correct

<<<<<<< HEAD
def test_transfer_mech_size_var_both_lists():
=======

def test_transfer_mech_size_scalar_var_2d():
>>>>>>> ba76b849
    T = TransferMechanism(
        name='T',
        size=2,
        default_input_value=[[1, 2], [3, 4]]
    )
    assert len(T.variable) == 2 and (T.variable[0] == [1, 2]).all() and (T.variable[1] == [3, 4]).all()

# ------------------------------------------------------------------------------------------------
# TEST 13
# variable = a 2D array: check that variable is correct

<<<<<<< HEAD
def test_transfer_mech_size_var_both_lists():
=======

def test_transfer_mech_var_2d_array():
>>>>>>> ba76b849
    T = TransferMechanism(
        name='T',
        default_input_value=[[1, 2], [3, 4]]
    )
    assert len(T.variable) == 2 and (T.variable[0] == [1, 2]).all() and (T.variable[1] == [3, 4]).all()

# ------------------------------------------------------------------------------------------------
# TEST 14
# variable = a 1D array, size does not match: check that variable and output are correct


def test_transfer_mech_var_1D_size_wrong():
    T = TransferMechanism(
        name='T',
        default_input_value=[1, 2, 3, 4],
        size=2
    )
    assert len(T.variable) == 1 and (T.variable[0] == [1, 2, 3, 4]).all()
    val = T.execute([10.0, 10.0, 10.0, 10.0]).tolist()
    assert val == [[10.0, 10.0, 10.0, 10.0]]

# ------------------------------------------------------------------------------------------------
# TEST 15
# variable = a 1D array, size does not match again: check that variable and output are correct


def test_transfer_mech_var_1D_size_wrong_2():
    T = TransferMechanism(
        name='T',
        default_input_value=[1, 2, 3, 4],
        size=[2, 3, 4]
    )
    assert len(T.variable) == 1 and (T.variable[0] == [1, 2, 3, 4]).all()
    val = T.execute([10.0, 10.0, 10.0, 10.0]).tolist()
    assert val == [[10.0, 10.0, 10.0, 10.0]]

# ------------------------------------------------------------------------------------------------
# TEST 16
# size = int, variable = incompatible array, check variable


def test_transfer_mech_size_var_incompatible1():
    T = TransferMechanism(
        name='T',
        size=2,
        default_input_value=[[1, 2], [3, 4, 5]]
    )
    assert (T.variable[0] == [1, 2]).all() and (T.variable[1] == [3, 4, 5]).all() and len(T.variable) == 2

# ------------------------------------------------------------------------------------------------
# TEST 17
# size = array, variable = incompatible array, check variable


def test_transfer_mech_size_var_incompatible1():
    T = TransferMechanism(
        name='T',
        size=[2, 2],
        default_input_value=[[1, 2], [3, 4, 5]]
    )
    assert (T.variable[0] == [1, 2]).all() and (T.variable[1] == [3, 4, 5]).all() and len(T.variable) == 2

# ------------------------------------------------------------------------------------------------

# INVALID INPUTS

# ------------------------------------------------------------------------------------------------
# TEST 1
# size = 0, check less-than-one error


def test_transfer_mech_size_zero():
    with pytest.raises(ProcessingMechanismError) as error_text:
        T = TransferMechanism(
            name='T',
            size=0,
        )
    assert "is not a positive number" in str(error_text.value)

# ------------------------------------------------------------------------------------------------
# TEST 2
# size = -1.0, check less-than-one error


def test_transfer_mech_size_negative_one():
    with pytest.raises(ProcessingMechanismError) as error_text:
        T = TransferMechanism(
            name='T',
            size=-1.0,
        )
    assert "is not a positive number" in str(error_text.value)

# ------------------------------------------------------------------------------------------------
# TEST 3
# size = non-integer float, check integer-cast value-change warning
# this test and the (currently commented) test immediately after it _may_ be deprecated if we ever fix
# warnings to be no longer fatal. At the time of writing (6/30/17, CW), warnings are always fatal.

# the test commented out here is similar to what we'd want if we got warnings to be non-fatal
# and error_text was correctly representing the warning. For now, the warning is hidden under
# a verbosity preference
# def test_transfer_mech_size_bad_float():
#     with pytest.raises(UserWarning) as error_text:
#         T = TransferMechanism(
#             name='T',
#             size=3.5,
#         )
#     assert "cast to integer, its value changed" in str(error_text.value)

# ------------------------------------------------------------------------------------------------
# TEST 4
# size = 2D array, check too-many-dimensions warning

# def test_transfer_mech_size_2d():
#     with pytest.raises(UserWarning) as error_text:
#         T = TransferMechanism(
#             name='T',
#             size=[[2]],
#         )
#     assert "had more than one dimension" in str(error_text.value)

# ------------------------------------------------------------------------------------------------
# TEST 5
# size = 2D array, check variable is correctly instantiated

# for now, since the test above doesn't work, we use this test. 6/30/17 (CW)
def test_transfer_mech_size_2d():
    T = TransferMechanism(
        name='T',
        size=[[2]],
    )
    assert len(T.variable) == 1 and len(T.variable[0]) == 2
<<<<<<< HEAD

# ------------------------------------------------------------------------------------------------
# TEST 6
# size = int, variable = incompatible array, check error

def test_transfer_mech_size_var_incompatible1():
    with pytest.raises(ComponentError) as error_text:
        T = TransferMechanism(
            name='T',
            size=2,
            default_input_value=[[1, 2], [3, 4, 5]]
        )
    assert " conflicts with the length of " in str(error_text.value)

# ------------------------------------------------------------------------------------------------
# TEST 7
# size = int list, variable = incompatible array, check error

def test_transfer_mech_size_var_incompatible2():
    with pytest.raises(ComponentError) as error_text:
        T = TransferMechanism(
            name='T',
            size=[3, 2],
            default_input_value=[[1, 2], [3, 4, 5]]
        )
    assert " conflicts with the length of " in str(error_text.value)
=======
    assert len(T.size) == 1 and T.size[0] == 2 and len(T.params['size']) == 1 and T.params['size'][0] == 2
>>>>>>> ba76b849
<|MERGE_RESOLUTION|>--- conflicted
+++ resolved
@@ -5,8 +5,6 @@
 from PsyNeuLink.Components.Functions.Function import ConstantIntegrator, Exponential, Linear, Logistic, Reduce, Reinforcement, SoftMax
 from PsyNeuLink.Components.Functions.Function import ExponentialDist, GammaDist, NormalDist, UniformDist, WaldDist
 from PsyNeuLink.Components.Mechanisms.Mechanism import MechanismError
-from PsyNeuLink.Components.Mechanisms.ProcessingMechanisms.ProcessingMechanism import ProcessingMechanismError
-from PsyNeuLink.Components.Mechanisms.ProcessingMechanisms.TransferMechanism import TransferMechanism
 from PsyNeuLink.Components.Mechanisms.ProcessingMechanisms.TransferMechanism import TransferError
 from PsyNeuLink.Components.Mechanisms.ProcessingMechanisms.TransferMechanism import TransferMechanism
 from PsyNeuLink.Globals.Utilities import UtilitiesError
@@ -678,10 +676,7 @@
         size=4
     )
     assert len(T.variable) == 1 and (T.variable[0] == [0., 0., 0., 0.]).all()
-<<<<<<< HEAD
-=======
     assert len(T.size) == 1 and T.size[0] == 4 and type(T.size[0]) == np.int64
->>>>>>> ba76b849
 
 # ------------------------------------------------------------------------------------------------
 # TEST 2
@@ -694,7 +689,6 @@
         size=4
     )
     val = T.execute([10, 10, 10, 10]).tolist()
-    print("\n\n\n\n\n\n\nval is: ", val)
     assert val == [[10.0, 10.0, 10.0, 10.0]]
 
 # ------------------------------------------------------------------------------------------------
@@ -735,6 +729,7 @@
         size=4.0,
     )
     assert len(T.variable) == 1 and (T.variable[0] == [0., 0., 0., 0.]).all()
+    assert len(T.size == 1) and T.size[0] == 4.0 and type(T.size[0]) == np.int64
 
 # ------------------------------------------------------------------------------------------------
 # TEST 6
@@ -798,7 +793,6 @@
         name='T',
         size=[2., 3., 4.]
     )
-    print("\n\ntest_transfer_mech_size_list_of_floats variable: {}\n\n".format(T.variable))
     assert len(T.variable) == 3 and len(T.variable[0]) == 2 and len(T.variable[1]) == 3 and len(T.variable[2]) == 4
 
 # ------------------------------------------------------------------------------------------------
@@ -807,6 +801,7 @@
 # note that this output under the Linear function is useless/odd, but the purpose of allowing this configuration
 # is for possible user-defined functions.
 
+
 def test_transfer_mech_size_var_both_lists():
     T = TransferMechanism(
         name='T',
@@ -819,29 +814,22 @@
 # TEST 12
 # size = int, variable = a compatible 2D array: check that variable is correct
 
-<<<<<<< HEAD
-def test_transfer_mech_size_var_both_lists():
-=======
 
 def test_transfer_mech_size_scalar_var_2d():
->>>>>>> ba76b849
     T = TransferMechanism(
         name='T',
         size=2,
         default_input_value=[[1, 2], [3, 4]]
     )
     assert len(T.variable) == 2 and (T.variable[0] == [1, 2]).all() and (T.variable[1] == [3, 4]).all()
+    assert len(T.size) == 2 and T.size[0] == 2 and T.size[1] == 2
 
 # ------------------------------------------------------------------------------------------------
 # TEST 13
 # variable = a 2D array: check that variable is correct
 
-<<<<<<< HEAD
-def test_transfer_mech_size_var_both_lists():
-=======
 
 def test_transfer_mech_var_2d_array():
->>>>>>> ba76b849
     T = TransferMechanism(
         name='T',
         default_input_value=[[1, 2], [3, 4]]
@@ -914,7 +902,7 @@
 
 
 def test_transfer_mech_size_zero():
-    with pytest.raises(ProcessingMechanismError) as error_text:
+    with pytest.raises(ComponentError) as error_text:
         T = TransferMechanism(
             name='T',
             size=0,
@@ -927,7 +915,7 @@
 
 
 def test_transfer_mech_size_negative_one():
-    with pytest.raises(ProcessingMechanismError) as error_text:
+    with pytest.raises(ComponentError) as error_text:
         T = TransferMechanism(
             name='T',
             size=-1.0,
@@ -939,6 +927,7 @@
 # size = non-integer float, check integer-cast value-change warning
 # this test and the (currently commented) test immediately after it _may_ be deprecated if we ever fix
 # warnings to be no longer fatal. At the time of writing (6/30/17, CW), warnings are always fatal.
+
 
 # the test commented out here is similar to what we'd want if we got warnings to be non-fatal
 # and error_text was correctly representing the warning. For now, the warning is hidden under
@@ -955,6 +944,7 @@
 # TEST 4
 # size = 2D array, check too-many-dimensions warning
 
+
 # def test_transfer_mech_size_2d():
 #     with pytest.raises(UserWarning) as error_text:
 #         T = TransferMechanism(
@@ -967,6 +957,7 @@
 # TEST 5
 # size = 2D array, check variable is correctly instantiated
 
+
 # for now, since the test above doesn't work, we use this test. 6/30/17 (CW)
 def test_transfer_mech_size_2d():
     T = TransferMechanism(
@@ -974,33 +965,4 @@
         size=[[2]],
     )
     assert len(T.variable) == 1 and len(T.variable[0]) == 2
-<<<<<<< HEAD
-
-# ------------------------------------------------------------------------------------------------
-# TEST 6
-# size = int, variable = incompatible array, check error
-
-def test_transfer_mech_size_var_incompatible1():
-    with pytest.raises(ComponentError) as error_text:
-        T = TransferMechanism(
-            name='T',
-            size=2,
-            default_input_value=[[1, 2], [3, 4, 5]]
-        )
-    assert " conflicts with the length of " in str(error_text.value)
-
-# ------------------------------------------------------------------------------------------------
-# TEST 7
-# size = int list, variable = incompatible array, check error
-
-def test_transfer_mech_size_var_incompatible2():
-    with pytest.raises(ComponentError) as error_text:
-        T = TransferMechanism(
-            name='T',
-            size=[3, 2],
-            default_input_value=[[1, 2], [3, 4, 5]]
-        )
-    assert " conflicts with the length of " in str(error_text.value)
-=======
-    assert len(T.size) == 1 and T.size[0] == 2 and len(T.params['size']) == 1 and T.params['size'][0] == 2
->>>>>>> ba76b849
+    assert len(T.size) == 1 and T.size[0] == 2 and len(T.params['size']) == 1 and T.params['size'][0] == 2
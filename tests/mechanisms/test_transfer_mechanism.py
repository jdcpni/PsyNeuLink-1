--- conflicted
+++ resolved
@@ -30,15 +30,9 @@
             default_variable=[0 for i in range(VECTOR_SIZE)],
             integrator_mode=True
         )
-<<<<<<< HEAD
         val = benchmark(T.execute, [10 for i in range(VECTOR_SIZE)]).tolist()
         assert val == [[10.0 for i in range(VECTOR_SIZE)]]
-        assert len(T.size) == 1 and T.size[0] == VECTOR_SIZE and type(T.size[0]) == np.int64
-=======
-        val = T.execute([10, 10, 10, 10]).tolist()
-        assert val == [[10.0, 10.0, 10.0, 10.0]]
-        assert len(T.size) == 1 and T.size[0] == 4 and isinstance(T.size[0], np.integer)
->>>>>>> bb022148
+        assert len(T.size) == 1 and T.size[0] == VECTOR_SIZE and isinstance(T.size[0], np.integer)
         # this test assumes size is returned as a 1D array: if it's not, then several tests in this file must be changed
 
     @pytest.mark.mechanism
@@ -67,19 +61,8 @@
         val = benchmark(T.execute, [10.0 for i in range(VECTOR_SIZE)], bin_execute=True).tolist()
         assert val == [[10.0 for i in range(VECTOR_SIZE)]]
 
-<<<<<<< HEAD
-    @pytest.mark.mechanism
-    @pytest.mark.transfer_mechanism
-    def test_transfer_mech_inputs_list_of_fns(self):
-
-        T = TransferMechanism(
-            name='T',
-            default_variable=[0, 0, 0, 0],
-            integrator_mode=True
-        )
-        val = T.execute([Linear().execute(), NormalDist().execute(), Exponential().execute(), ExponentialDist().execute()]).tolist()
-        assert val == [[np.array([0.]), 0.4001572083672233, np.array([1.]), 0.7872011523172707]]
-=======
+    #@pytest.mark.mechanism
+    #@pytest.mark.transfer_mechanism
     # def test_transfer_mech_inputs_list_of_fns(self):
     #
     #     T = TransferMechanism(
@@ -89,7 +72,6 @@
     #     )
     #     val = T.execute([Linear().execute(), NormalDist().execute(), Exponential().execute(), ExponentialDist().execute()]).tolist()
     #     assert val == [[np.array([0.]), 0.4001572083672233, np.array([1.]), 0.7872011523172707]]
->>>>>>> bb022148
 
     @pytest.mark.mechanism
     @pytest.mark.transfer_mechanism
@@ -428,18 +410,14 @@
             time_constant=1.0,
             integrator_mode=True
         )
-<<<<<<< HEAD
         val = benchmark(T.execute, [0 for i in range(VECTOR_SIZE)]).tolist()
-        assert val == [[1.0 for i in range(VECTOR_SIZE)]]
+        assert val == [[0.25 for i in range(VECTOR_SIZE)]]
+
     '''
     @pytest.mark.mechanism
     @pytest.mark.transfer_mechanism
     @pytest.mark.benchmark(group="TransferMechanism SoftMax")
     def test_transfer_mech_softmax_fun_llvm(self, benchmark):
-=======
-        val = T.execute([0, 0, 0, 0]).tolist()
-        assert val == [[0.25, 0.25, 0.25, 0.25]]
->>>>>>> bb022148
 
         T = TransferMechanism(
             name='T',
@@ -449,8 +427,9 @@
             integrator_mode=True
         )
         val = benchmark(T.execute, [0 for i in range(VECTOR_SIZE)], bin_execute=True).tolist()
-        assert val == [[1.0 for i in range(VECTOR_SIZE)]]
+        assert val == [[0.25 for i in range(VECTOR_SIZE)]]
     '''
+
     @pytest.mark.mechanism
     @pytest.mark.transfer_mechanism
     def test_transfer_mech_normal_fun(self):
@@ -717,18 +696,8 @@
     # TEST 4
     # size = int, variable = list of functions
 
-<<<<<<< HEAD
-    @pytest.mark.mechanism
-    @pytest.mark.transfer_mechanism
-    def test_transfer_mech_size_int_inputs_fns(self):
-        T = TransferMechanism(
-            name='T',
-            size=4,
-            integrator_mode=True
-        )
-        val = T.execute([Linear().execute(), NormalDist().execute(), Exponential().execute(), ExponentialDist().execute()]).tolist()
-        assert val == [[np.array([0.]), 0.4001572083672233, np.array([1.]), 0.7872011523172707]]
-=======
+    #@pytest.mark.mechanism
+    #@pytest.mark.transfer_mechanism
     # def test_transfer_mech_size_int_inputs_fns(self):
     #     T = TransferMechanism(
     #         name='T',
@@ -737,7 +706,6 @@
     #     )
     #     val = T.execute([Linear().execute(), NormalDist().execute(), Exponential().execute(), ExponentialDist().execute()]).tolist()
     #     assert val == [[np.array([0.]), 0.4001572083672233, np.array([1.]), 0.7872011523172707]]
->>>>>>> bb022148
 
     # ------------------------------------------------------------------------------------------------
     # TEST 5
@@ -785,18 +753,8 @@
     # TEST 8
     # size = float, variable = list of functions
 
-<<<<<<< HEAD
-    @pytest.mark.mechanism
-    @pytest.mark.transfer_mechanism
-    def test_transfer_mech_size_float_inputs_fns(self):
-        T = TransferMechanism(
-            name='T',
-            size=4.0,
-            integrator_mode=True
-        )
-        val = T.execute([Linear().execute(), NormalDist().execute(), Exponential().execute(), ExponentialDist().execute()]).tolist()
-        assert val == [[np.array([0.]), 0.4001572083672233, np.array([1.]), 0.7872011523172707]]
-=======
+    #@pytest.mark.mechanism
+    #@pytest.mark.transfer_mechanism
     # def test_transfer_mech_size_float_inputs_fns(self):
     #     T = TransferMechanism(
     #         name='T',
@@ -805,7 +763,6 @@
     #     )
     #     val = T.execute([Linear().execute(), NormalDist().execute(), Exponential().execute(), ExponentialDist().execute()]).tolist()
     #     assert val == [[np.array([0.]), 0.4001572083672233, np.array([1.]), 0.7872011523172707]]
->>>>>>> bb022148
 
     # ------------------------------------------------------------------------------------------------
     # TEST 9

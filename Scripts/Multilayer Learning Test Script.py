from PsyNeuLink.Functions.Mechanisms.ProcessingMechanisms.DDM import *
from PsyNeuLink.Functions.Mechanisms.ProcessingMechanisms.Transfer import Transfer
from PsyNeuLink.Functions.Process import process
from PsyNeuLink.Functions.Projections.LearningSignal import LearningSignal
from PsyNeuLink.Functions.Projections.Mapping import Mapping
from PsyNeuLink.Functions.Utilities.Utility import Logistic, random_matrix

Input_Layer = Transfer(name='Input Layer',
                       function=Logistic(),
                       default_input_value = np.zeros((2,)))

Hidden_Layer_1 = Transfer(name='Hidden Layer_1',
                          function=Logistic(),
                          default_input_value = np.zeros((5,)))

Hidden_Layer_2 = Transfer(name='Hidden Layer_2',
                          function=Logistic(),
                          default_input_value = [0,0,0,0])

Output_Layer = Transfer(name='Output Layer',
                        function=Logistic(),
                        default_input_value = [0,0,0])

random_weight_matrix = lambda sender, receiver : random_matrix(sender, receiver, .2, -.1)

Input_Weights_matrix = (np.arange(2*5).reshape((2, 5)) + 1)/(2*5)
Middle_Weights_matrix = (np.arange(5*4).reshape((5, 4)) + 1)/(5*4)
Output_Weights_matrix = (np.arange(4*3).reshape((4, 3)) + 1)/(4*3)


# TEST PROCESS.LEARNING WITH:
# CREATION OF FREE STANDING PROJECTIONS THAT HAVE NO LEARNING (Input_Weights, Middle_Weights and Output_Weights)
# INLINE CREATION OF PROJECTIONS (Input_Weights, Middle_Weights and Output_Weights)
# NO EXPLICIT CREATION OF PROJECTIONS (Input_Weights, Middle_Weights and Output_Weights)

# This projection will be used by the process below by referencing it in the process' configuration;
#    note: sender and receiver args don't need to be specified
Input_Weights = Mapping(name='Input Weights',
                        # sender=Input_Layer,
                        # receiver=Hidden_Layer_1,
                        # matrix=(random_weight_matrix, LearningSignal()),
                        # matrix=random_weight_matrix,
                        # matrix=(RANDOM_CONNECTIVITY_MATRIX, LearningSignal()),
                        # matrix=RANDOM_CONNECTIVITY_MATRIX
                        matrix=FULL_CONNECTIVITY_MATRIX,
                        # matrix=Input_Weights_matrix
                        )

# This projection will be used by the process below by assigning its sender and receiver args
#    to mechanismss in the configuration
Middle_Weights = Mapping(name='Middle Weights',
                         sender=Hidden_Layer_1,
                         receiver=Hidden_Layer_2,
                         matrix=FULL_CONNECTIVITY_MATRIX
                         # matrix=Middle_Weights_matrix
                         # matrix=(FULL_CONNECTIVITY_MATRIX, LearningSignal())
                         )

# Commented lines in this projection illustrate variety of ways in which matrix and learning signals can be specified
Output_Weights = Mapping(name='Output Weights',
                         sender=Hidden_Layer_2,
                         receiver=Output_Layer,
                         # matrix=random_weight_matrix,
                         # matrix=(random_weight_matrix, LEARNING_SIGNAL),
                         # matrix=(random_weight_matrix, LearningSignal),
                         # matrix=(random_weight_matrix, LearningSignal()),
                         # matrix=(RANDOM_CONNECTIVITY_MATRIX),
                         # matrix=(RANDOM_CONNECTIVITY_MATRIX, LearningSignal),
                         matrix=FULL_CONNECTIVITY_MATRIX
                         # matrix=Output_Weights_matrix
                         # matrix=(FULL_CONNECTIVITY_MATRIX, LearningSignal)
                         )


z = process(default_input_value=[0, 0],
            configuration=[Input_Layer,
                           # The following reference to Input_Weights is needed to use it in the configuration
                           #    since it's sender and receiver args are not specified in its declaration above
                           Input_Weights,
                           Hidden_Layer_1,
                           # No projection specification is needed here since the sender arg for Middle_Weights
                           #    is Hidden_Layer_1 and its receiver arg is Hidden_Layer_2
                           # Middle_Weights,
                           Hidden_Layer_2,
                           # Output_Weights does not need to be listed for the same reason as Middle_Weights
                           # If Middle_Weights and/or Output_Weights is not declared above, then the process
                           #    will assign a default for missing projection
                           # Output_Weights,
                           Output_Layer],
            learning=LearningSignal,
            target=[0,0,1],
            prefs={VERBOSE_PREF: False,
                   REPORT_OPUTPUT_PREF: True})

Input_Weights.matrix = (np.arange(2*5).reshape((2, 5)) + 1)/(2*5)
Middle_Weights.matrix = (np.arange(5*4).reshape((5, 4)) + 1)/(5*4)
Output_Weights.matrix = (np.arange(4*3).reshape((4, 3)) + 1)/(4*3)

# print ('Input Weights: \n', Input_Weights.matrix)
# print ('Middle Weights: \n', Middle_Weights.matrix)
# print ('Output Weights: \n', Output_Weights.matrix)

for i in range(10):

    print("\n\n**** TRIAL: ", i)

    z.execute(input=[-1, 30],target=[0, 0, 1])

<<<<<<< HEAD
    print ('Input Weights: \n', Input_Weights.matrix)
    # print ('Middle Weights: \n', Middle_Weights.matrix)
    # print ('Output Weights: \n', Output_Weights.matrix)
=======
    print ('\nInput Weights: \n', Input_Weights.matrix)
    print ('Middle Weights: \n', Middle_Weights.matrix)
    print ('Output Weights: \n', Output_Weights.matrix)
>>>>>>> 70e19bcc

    # print ('MSE: \n', Output_Layer.outputValue[])<|MERGE_RESOLUTION|>--- conflicted
+++ resolved
@@ -106,14 +106,8 @@
 
     z.execute(input=[-1, 30],target=[0, 0, 1])
 
-<<<<<<< HEAD
-    print ('Input Weights: \n', Input_Weights.matrix)
-    # print ('Middle Weights: \n', Middle_Weights.matrix)
-    # print ('Output Weights: \n', Output_Weights.matrix)
-=======
     print ('\nInput Weights: \n', Input_Weights.matrix)
     print ('Middle Weights: \n', Middle_Weights.matrix)
     print ('Output Weights: \n', Output_Weights.matrix)
->>>>>>> 70e19bcc
 
     # print ('MSE: \n', Output_Layer.outputValue[])
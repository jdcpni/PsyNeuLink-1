--- conflicted
+++ resolved
@@ -1,46 +1,21 @@
 # coding: utf-8
 
 # In[ ]:
-<<<<<<< HEAD
-import numpy as np
-
-from PsyNeuLink import Logistic, Linear
-from psyneulink.components.mechanisms.ProcessingMechanisms.TransferMechanism \
-    import \
-    TransferMechanism
-from psyneulink.components.Process import process
-from psyneulink.components.Projections.PathwayProjections.MappingProjection \
-    import \
-    MappingProjection
-from psyneulink.components.System import system
-
-# The following code starts to build a 3 layer neural network
-from psyneulink.globals.Keywords import LEARNING
-from psyneulink.globals.preferences.ComponentPreferenceSet import VERBOSE_PREF, \
-    REPORT_OUTPUT_PREF
-from psyneulink.scheduling.TimeScale import CentralClock
-=======
-
 from psyneulink.components.mechanisms.processing.transfermechanism import TransferMechanism
 from psyneulink.components.process import Process
 from psyneulink.components.projections.pathway.mappingprojection import MappingProjection
 from psyneulink.components.system import System
 
 #The following code starts to build a 3 layer neural network
->>>>>>> 78ef03fb
 
 input_layer = TransferMechanism(name='Input Layer',
                                 function=Logistic,
                                 default_variable=np.zeros((2,)))
 
 hidden_layer = TransferMechanism(name='Hidden Layer',
-<<<<<<< HEAD
-                                 function=Linear,
-                                 default_variable=[0])
-=======
+
                                  function = Linear,
                                  default_variable =[0])
->>>>>>> 78ef03fb
 
 output_layer = TransferMechanism(name='Output Layer',
                                  function=Linear,
@@ -68,18 +43,7 @@
                                    prefs={VERBOSE_PREF: False,
                                           REPORT_OUTPUT_PREF: False})
 
-<<<<<<< HEAD
-input_direct_to_output_process = process(default_variable=[0, 0],
-                                         pathway=[input_layer,
-                                                  input_output_weights,
-                                                  output_layer],
-                                         learning=LEARNING,
-                                         learning_rate=1.0,
-                                         target=[1],
-                                         name='INPUT TO OUTPUT PROCESS',
-                                         prefs={VERBOSE_PREF: False,
-                                                REPORT_OUTPUT_PREF: False})
-=======
+
 input_direct_to_output_process = Process(default_variable=[0, 0],
                                           pathway=[input_layer,
                                                    input_output_weights,
@@ -91,7 +55,6 @@
                                           prefs={VERBOSE_PREF: False,
                                                  REPORT_OUTPUT_PREF: False})
 
->>>>>>> 78ef03fb
 
 three_layer_net = System(processes=[input_via_hidden_process,
                                     input_direct_to_output_process],
@@ -111,12 +74,7 @@
 
 
 def print_header():
-<<<<<<< HEAD
-    print("\n\n**** TRIAL: ", CentralClock.trial + 1)
-
-=======
     print("\n\n**** TRIAL: ", CentralClock.trial+1)
->>>>>>> 78ef03fb
 
 def show_target():
     i = three_layer_net.input

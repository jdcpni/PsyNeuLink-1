import numpy as np
import psyneulink as pnl

# GLOBALS:

# MECHANISMS:

# COMPOSITIONS:

# FUNCTIONS:

# STATES:


# PROJECTIONS:


class ScratchPadError(Exception):
    def __init__(self, error_value):
        self.error_value = error_value

# ----------------------------------------------- psyneulink -----------------------------------------------------------

#region USER GUIDE

#region SIMPLE NN EXAMPLE:

# print("SIMPLE NN EXAMPLE")
# # input_layer = TransferMechanism(size=5)
# # hidden_layer = TransferMechanism(size=2, function=Logistic)
# # output_layer = TransferMechanism(size=5, function=Logistic)
# input_layer = TransferMechanism(default_variable=[0,0,0,0,0])
# hidden_layer = TransferMechanism(default_variable=[0,0], function=Logistic)
# output_layer = TransferMechanism(default_variable=[0,0,0,0,0], function=Logistic)
# # my_process = Process(pathway=[input_layer, hidden_layer, output_layer], target=[0,0,0,0,0], learning=LEARNING)
# my_process = Process(pathway=[input_layer, hidden_layer, output_layer], learning=ENABLED)
#
# # my_system = System(processes=[my_process], targets=[0,0,0,0,0])
# my_system = System(processes=[my_process])
# # my_system.show_graph(show_learning=True, direction='TB')
# my_system.show_graph(show_control=True, direction='TB')
# # MappingProjection(sender=output_layer,
# #                   receiver=hidden_layer,
# #                   matrix=((.2 * np.random.rand(5, 2)) + -.1))
# # print(output_layer.execute([2,2,2,2,2]))
#
# # print(process.execute([2,2,2,2,2]))

#endregion

#region SIMPLE STROOP EXAMPLE:

# print("SIMPLE NN EXAMPLE")
# VERSION 1
# colors_input_layer = TransferMechanism(default_variable=[0,0],
#                                        function=Logistic,
#                                        name='COLORS INPUT')
# words_input_layer = TransferMechanism(default_variable=[0,0],
#                                        function=Logistic,
#                                        name='WORDS INPUT')
# output_layer = TransferMechanism(default_variable=[0,0],
#                                        function=Logistic,
#                                        name='OUTPUT')
# decision_mech = DDM(name='DECISION')
# colors_process = Process(pathway=[colors_input_layer, FULL_CONNECTIVITY_MATRIX, output_layer], name='COLOR PROCESS')
# words_process = Process(pathway=[words_input_layer, FULL_CONNECTIVITY_MATRIX, output_layer], name='WORD PROCESS')
# decision_process = Process(pathway=[output_layer, FULL_CONNECTIVITY_MATRIX, decision_mech], name='DECISION_PROCESS')
# my_simple_Stroop = System(processes=[colors_process, words_process, decision_process])
#

# VERSION 2:
# differencing_weights = np.array([[1], [-1]])
# colors_input_layer = TransferMechanism(default_variable=[0,0], function=Logistic, name='COLORS INPUT')
# words_input_layer = TransferMechanism(default_variable=[0,0], function=Logistic, name='WORDS INPUT')
# output_layer = TransferMechanism(default_variable=[0], name='OUTPUT')
# decision_mech = DDM(name='DECISION')
# colors_process = Process(pathway=[colors_input_layer, differencing_weights, output_layer],
#                          target=[0],
#                          name='COLOR PROCESS')
# words_process = Process(pathway=[words_input_layer, differencing_weights, output_layer],
#                         target=[0],
#                         name='WORD PROCESS')
# decision_process = Process(pathway=[output_layer, decision_mech],
#                            name='DECISION PROCESS')
# my_simple_Stroop = System(processes=[colors_process, words_process],
#                           targets=[0])
#
# my_simple_Stroop.show_graph(direction='LR')
# print(my_simple_Stroop.run(inputs=[-1, 1], targets=[-1, 1]))

#endregion

#region TEST whether function attribute assignment is used and "sticks"

# my_mech = IntegratorMechanism()
# # my_mech.function_object.rate = 2.0
# print(my_mech.execute())
# my_mech.function_object.rate = 0.9
# print(my_mech.execute())
# my_mech.function_object.rate = .75
# print(my_mech.function_object.rate)
# my_mech.function_object.rate = .2
# print(my_mech.execute())

#endregion

#region TEST Multipe Inits

# # WORKS:

# my_mech = mechanism()
# print(my_mech.name)
# my_mech = mechanism()
# print(my_mech.name)
# my_mech = mechanism()
# print(my_mech.name)
# my_mech = mechanism()
# print(my_mech.name)

# my_mech = Mechanism()

# my_mech = Mechanism_Base()

# my_process = Process()
# print(my_process.name)
# my_process = Process()
# print(my_process.name)
# my_process = Process()
# print(my_process.name)
# my_process = Process()
# print(my_process.name)

# my_process = Process()
# print(my_process.name)

# my_process = Process()
# print(my_process.name)
# my_process = Process()
# print(my_process.name)
# my_process = Process()
# print(my_process.name)

# my_sys = System()
# print(my_sys.name)
# my_sys = System()
# print(my_sys.name)
# my_sys = System()
# print(my_sys.name)
# my_sys = System()
# print(my_sys.name)

# my_sys = System()

# my_sys = System_Base()
# print(my_sys.name)
# my_sys = System_Base()
# print(my_sys.name)
# my_sys = System_Base()
# print(my_sys.name)

#endregion

#region TEST arg vs. paramClassDefault @@@@@@@@@@@@@@@@@@@@@@@@@@@@@@@@@@@@@@@@@@@@@@@@@@@@@@@@@@@@@@@@@@@@@@@@@@@@@@@@@

# myTransfer = TransferMechanism(output_states=[*TransferMechanism.my_mean, {NAME: 'NEW_STATE'}],
#                                # input_states={NAME: 'MY INPUT'}
#                                )
# TEST_CONDITION = True

#endregion

# region TEST ReadOnlyOrderedDict

# from collections import UserDict, OrderedDict
#
# # class ReadOnlyOrderedDict(OrderedDict):
# #     def __init__(self, dict=None, **kwargs):
# #         UserDict.__init__(self, dict, **kwargs)
# #         self._ordered_keys = []
# #         for key in list(dict.keys()):
# #             self._ordered_keys.append(key)
# #         TEST = True
# #     def __setitem__(self, key, item):
# #         raise TypeError
# #     def __delitem__(self, key):
# #         raise TypeError
# #     def clear(self):
# #         raise TypeError
# #     def pop(self, key, *args):
# #         raise TypeError
# #     def popitem(self):
# #         raise TypeError
# #
# #     def update(self, dict=None):
# #         if dict is None:
# #             pass
# #         elif isinstance(dict, UserDict):
# #             self.data = dict.data
# #         elif isinstance(dict, type({})):
# #             self.data = dict
# #         else:
# #             raise TypeError
# #
# #     def okeys(self):
# #         return self._ordered_keys
# #
# #     # def __setitem__(self, key, value):
# #     #     self.data[key] = item
# #     #     self._ordered_keys.append(key)
# #
# # x = ReadOnlyOrderedDict(OrderedDict({'hello':1, 'goodbye':2}))
# # print(x.okeys())
#
#
# # Ordered UserDict
# class ReadOnlyOrderedDict(UserDict):
#     def __init__(self, dict=None, name=None, **kwargs):
#         self.name = name or self.__class__.__name__
#         UserDict.__init__(self, dict, **kwargs)
#         self._ordered_keys = []
#     def __setitem__(self, key, item):
#         raise ScratchPadError("{} is read-only".format(self.name))
#     def __delitem__(self, key):
#         raise TypeError
#     def clear(self):
#         raise TypeError
#     def pop(self, key, *args):
#         raise TypeError
#     def popitem(self):
#         raise TypeError
#     def __additem__(self, key, value):
#         self.data[key] = value
#         if not key in self._ordered_keys:
#             self._ordered_keys.append(key)
#     def keys(self):
#         return self._ordered_keys
#
# x = ReadOnlyOrderedDict()
# x.__additem__('hello',1)
# x.__additem__('hello',2)
# x.__additem__('goodbye',2)
# print(x.keys())
# for key in x.keys():
#     print(x[key])
# # x['new item']=3
#
# # # ReadOnly UserDict
# # class ReadOnlyOrderedDict(OrderedDict):
# # 	def __setitem__(self, key, item): raise TypeError
# # 	def __delitem__(self, key): raise TypeError
# # 	def clear(self): raise TypeError
# # 	def pop(self, key, *args): raise TypeError
# # 	def popitem(self): raise TypeError
# # 	def __additem__(selfself, key, item):
# #
# #
# # 	def update(self, dict=None):
# # 		if dict is None:
# # 			pass
# # 		elif isinstance(dict, UserDict):
# # 			self.data = dict.data
# # 		elif isinstance(dict, type({})):
# # 			self.data = dict
# # 		else:
# # 			raise TypeError
# #
# # x = ReadOnlyDict({'hello':1, 'goodbye':2})
# # print(list(x.keys()))
# # # x['new'] = 4
# #
# #
# # # ReadOnly UserDict
# # x = ReadOnlyDict()
# # x['hello'] = 1
# # x['goodbye'] = 2
# # print(list(x.keys()))
# #

#endregion

#region TEST AUTO_PROP @@@@@@@@@@@@@@@@@@@@@@@@@@@@@@@@@@@@@@@@@@@@@@@@@@@@@@@@@@@@@@@@@@@@
#
# defaults = {'foo':5, 'bar': ['hello', 'world']}
#
# docs = {'foo': 'Foo controls the fooness, as modulated by the the bar',
#         'bar': 'Bar none, the most important property'}
#
#
# def make_property(name):
#     backing_field = '_' + name
#
#     def getter(self):
#         if hasattr(self, backing_field):
#             return getattr(self, backing_field)
#         else:
#             return defaults[name]
#
#     def setter(self, val):
#         setattr(self, backing_field, val)
#
#     # Create the property
#     prop = property(getter).setter(setter)
#
#     # Install some documentation
#     prop.__doc__ = docs[name]
#     return prop
#
#
# def autoprop(cls):
#     for k, v in defaults.items():
#         setattr(cls, k, make_property(k))
#     return cls
#
#
# @autoprop
# class Test:
#     pass
#
# if __name__ == '__main__':
#     t = Test()
#     t2 = Test()
#     print("Stored values in t", t.__dict__)
#     print("Properties on t", dir(t))
#     print("Check that default values are there by default")
#     assert t.foo == 5
#     assert t.bar == ['hello', 'world']
#     print("Assign and check the assignment holds")
#     t.foo = 20
#     assert t.foo == 20
#     print("Check that assignment on t didn't change the defaulting on t2 somehow")
#     assert t2.foo == 5
#     print("Check that changing the default changes the value on t2")
#     defaults['foo'] = 27
#     assert t2.foo == 27
#     print("But t1 keeps the value it was assigned")
#     assert t.foo == 20
#     print(""""Note that 'help(Test.foo)' and help('Test.bar') will show
#     the docs we installed are available in the help system""")
# #endregion

#region TEST Linear FUNCTION WITH MATRIX @@@@@@@@@@@@@@@@@@@@@@@@@@@@@@@@@@@@@@@@@@@@@@@@@@@@@@@@@@@@@@@@@@@@
#
# print = Linear(variable=[[1,1],[2,2]])
#endregion

#region TEST 2 Mechanisms and a Projection @@@@@@@@@@@@@@@@@@@@@@@@@@@@@@@@@@@@@@@@@@@@@@@@@@@@@@@@@@@@@@@@@@@@

#
# my_mech_A = IntegratorMechanism()
# my_mech_B = TransferMechanism()
# proj = MappingProjection(sender=my_mech_A,
#                          receiver=my_mech_B)
# my_mech_B.execute(context=EXECUTING)
#
#endregion


#region TEST State Specification Examples @@@@@@@@@@@@@@@@@@@@@@@@@@@@@@@@@@@@@@@@@@@@@@@@@@@@@@@@@@@@@@@@@@@@@@@@@@@@@
# print("TEST State Specification Examples")
#
# m = pnl.DDM(name='MY DDM')
# # # c = pnl.ControlMechanism(control_signals=[{pnl.PROJECTIONS: [m.parameter_states[pnl.DRIFT_RATE],
# # #                                                              m.parameter_states[pnl.THRESHOLD]]}])
# # # c = pnl.ControlMechanism(control_signals=[{'DECISION_CONTROL':[m.parameter_states[pnl.DRIFT_RATE],
# # #                                                                m.parameter_states[pnl.THRESHOLD]]}])
# g = pnl.GatingMechanism(gating_signals=[{pnl.PROJECTIONS: [m.output_states[pnl.DECISION_VARIABLE],
#                                                              m.output_states[pnl.RESPONSE_TIME]]}])
# g = pnl.GatingMechanism(gating_signals=[{'DDM_OUTPUT_GATE':[m.output_states[pnl.DECISION_VARIABLE],
#                                                             m.output_states[pnl.RESPONSE_TIME]]}])
# g = pnl.GatingMechanism(gating_signals=[{pnl.MECHANISM:m,
#                                          pnl.NAME:pnl.DECISION_VARIABLE}])
# assert True
#
# # my_mech = pnl.TransferMechanism(default_variable=[[0],[0]])
# #
# # print(my_mech.input_states)
# #
# # print(my_mech.parameter_states)
# # print(my_mech.output_states)
#
# # mech_A = pnl.TransferMechanism(input_states=['MY INPUT'])
# # print(mech_A.input_states)
# # print(mech_A.input_states.names)
# # print(mech_A.parameter_states.names)
# # print(mech_A.output_states.names)
# # # my_input_state = pnl.InputState(projections=[mech_A])
# # # mech_B = pnl.TransferMechanism(input_states=[my_input_state])
# #
# # my_mech = pnl.TransferMechanism(default_variable=[0,0],
# #                                 input_states=[[0,0]])
# # print(my_mech.input_states[0].variable)
# # print (my_mech.input_states[0].value)
# # print (my_mech.variable)
# #
# # my_mech = pnl.TransferMechanism(default_variable=[[0],[0]],
# #                                 input_states=['MY FIRST INPUT', 'MY SECOND INPUT'])
# # print(my_mech.input_states)
# #
# # source_mech_1 = pnl.TransferMechanism(name='SOURCE_1')
# # source_mech_2 = pnl.TransferMechanism(name='SOURCE_2')
# # destination_mech = pnl.TransferMechanism(name='DEST')
# # my_mech = pnl.TransferMechanism(name='MY_MECH',
# #                                 input_states=[{pnl.NAME: 'MY INPUT',
# #                                                pnl.PROJECTIONS:[source_mech_1, source_mech_2]}],
# #                                 output_states=[{pnl.NAME: 'RESULT',
# #                                                 pnl.PROJECTIONS:[destination_mech]}])
# # # Print names of Projections to the first (and, in this case, only) InputState of my_mech:
# # for projection in my_mech.input_states[0].path_afferents:
# #     print(projection.name)
# # # Print names of Projections from the first (and, in this case, only) OutputState of my_mech:
# # for projection in my_mech.output_states[0].efferents:
# #     print(projection.name)
#
# I = pnl.InputState(reference_value=[0,0,0])
# pnl.TransferMechanism(name='TEMP', input_states=[I])
#
# p = pnl.MappingProjection()
# T = pnl.TransferMechanism(input_states=[{pnl.VARIABLE: [0, 0, 0], pnl.PROJECTIONS:[p]}])
#
# p = pnl.MappingProjection()
# T = pnl.TransferMechanism(default_variable=[0, 0], input_states=[p])
#
# # FIX: ADD AS TEST:
# m = pnl.TransferMechanism()
# i = pnl.InputState(variable=[0,0])
# m.add_states([i])
# m.execute()
# assert len(m.input_states) == 2
# assert len(m.variable)==2
# assert len(m.variable[0])==1
# assert len(m.variable[1])==2
# assert m.input_states[0].name == 'InputState-0'
# assert m.input_states[1].name == 'InputState-1'
#
# m = pnl.TransferMechanism()
# i = pnl.InputState(owner=m, variable=[0, 0, 0])
# m.execute()
# assert len(m.input_states) == 2
# assert m.input_states[0].name == 'InputState-0'
# assert m.input_states[1].name == 'InputState-1'
# assert len(m.variable)==2
# assert len(m.variable[0])==1
# assert len(m.variable[1])==3
#
# my_mech_A = pnl.TransferMechanism(default_variable=[[0],[0,0]])
# print(my_mech_A.input_states)
# print(my_mech_A.input_states[0].value)
# print(my_mech_A.input_states[1].value)
#
#
# my_mech_B = pnl.TransferMechanism(default_variable=[[0],[0],[0]])
# print(my_mech_B.input_states)
#
# my_mech_C = pnl.TransferMechanism(input_states=[[0,0], 'Hello'])
# print(my_mech_C.input_states)
# print(my_mech_C.variable)
#
# m = pnl.TransferMechanism(size=2)
# p = pnl.MappingProjection(sender=m, matrix=[[0, 0, 0], [0, 0, 0]])
# q = pnl.MappingProjection()
# T = pnl.TransferMechanism(name='TEST INPUT VALUE', input_states=[p])
#
# R1 = pnl.TransferMechanism(output_states=['OUTPUT_1', 'OUTPUT_2'])
# R2 = pnl.TransferMechanism(default_variable=[[0],[0]],
#                         input_states=['INPUT_1', 'INPUT_2'])
# T = pnl.TransferMechanism(name='HOOBLY DOOBLY MECH',
#                           input_states=[{pnl.MECHANISM: R1,
#                                          pnl.OUTPUT_STATES: ['OUTPUT_1', ('OUTPUT_2', 3, 2, None)],
#                                          pnl.WEIGHT: 24},
#                                         'HOOBLY_DOOBLY',
#                                         (3, q)],
#                           output_states=[{pnl.MECHANISM:R2,
#                                           pnl.INPUT_STATES: ['INPUT_1', 'INPUT_2']}])
#
# # T = pnl.TransferMechanism(params={pnl.INPUT_STATES:[{pnl.MECHANISM: R1,
# #                                                      pnl.OUTPUT_STATES: ['OUTPUT_1', ('OUTPUT_2', 3, 2, None)],
# #                                                      pnl.WEIGHT: 24},
# #                                                     'HOOBLY_DOOBLY'],
# #                                   pnl.OUTPUT_STATES:[{pnl.MECHANISM:R2,
# #                                                       pnl.INPUT_STATES: ['INPUT_1', 'INPUT_2']}],
#
# my_gating_mech = pnl.GatingMechanism()
# my_mech = pnl.TransferMechanism(name='MY_MECH',
#                                 input_states=[{pnl.NAME: 'MY INPUT',
#                                                pnl.PROJECTIONS:[my_gating_mech]}])
#
#
# my_mech = pnl.DDM(name='MY DDM')
# my_ctl_mech = pnl.ControlMechanism(control_signals=[{pnl.NAME: 'MY DDM DRIFT RATE AND THREHOLD CONTROL SIGNAL',
#                                                      pnl.PROJECTIONS: [my_mech.parameter_states[pnl.DRIFT_RATE],
#                                                                        my_mech.parameter_states[pnl.THRESHOLD]]}])
# # Print out ControlSignals and their ControlProjections
# for control_signal in my_ctl_mech.control_signals:
#     print(control_signal.name)
#     for control_projection in control_signal.efferents:
#         print("\t{}: {}".format(control_projection.receiver.owner.name, control_projection.receiver))
#
# my_mech = pnl.DDM(name='MY DDM')
# my_ctl_mech = pnl.ControlMechanism(control_signals=[{pnl.NAME: 'DRIFT RATE CONTROL SIGNAL',
#                                                      pnl.PROJECTIONS: [my_mech.parameter_states[pnl.DRIFT_RATE]]},
#                                                     {pnl.NAME: 'THRESHOLD RATE CONTROL SIGNAL',
#                                                      pnl.PROJECTIONS: [my_mech.parameter_states[pnl.THRESHOLD]]}])
# # Print out ControlSignals and their ControlProjections
# for control_signal in my_ctl_mech.control_signals:
#     print(control_signal.name)
#     for control_projection in control_signal.efferents:
#         print("\t{}: {}".format(control_projection.receiver.owner.name, control_projection.receiver))
#
<<<<<<< HEAD
# source_mech_1 = pnl.TransferMechanism(name='SOURCE_1')
# source_mech_2 = pnl.TransferMechanism(name='SOURCE_2')
# destination_mech = pnl.TransferMechanism(name='DEST')
# my_mech = pnl.TransferMechanism(name='MY_MECH',
#                                 input_states=[{pnl.NAME: 'MY INPUT',
#                                                pnl.PROJECTIONS:[source_mech_1, source_mech_2]}],
#                                 output_states=[{pnl.NAME: 'RESULT',
#                                                 pnl.PROJECTIONS:[destination_mech]}])
# # Print names of Projections to the first (and, in this case, only) InputState of my_mech:
# for projection in my_mech.input_states[0].path_afferents:
#     print(projection.name)
# # Print names of Projections from the first (and, in this case, only) OutputState of my_mech:
# for projection in my_mech.output_states[0].efferents:
#     print(projection.name)

I = pnl.InputState(reference_value=[0,0,0])
pnl.TransferMechanism(name='TEMP', input_states=[I])

p = pnl.MappingProjection()
T = pnl.TransferMechanism(input_states=[{pnl.VARIABLE: [0, 0, 0], pnl.PROJECTIONS:[p]}])

p = pnl.MappingProjection()
T = pnl.TransferMechanism(default_variable=[0, 0], input_states=[p])


m = pnl.TransferMechanism()
i = pnl.InputState(variable=[0,0])
m.add_states([i])
m.execute()
assert len(m.input_states) == 2
assert len(m.variable)==2
assert len(m.variable[0])==1
assert len(m.variable[1])==2
assert m.input_states[0].name == 'INPUT_STATE-0'
assert m.input_states[1].name == 'INPUT_STATE-1'

m = pnl.TransferMechanism()
i = pnl.InputState(owner=m, variable=[0, 0, 0])
m.execute()
assert len(m.input_states) == 2
assert m.input_states[0].name == 'INPUT_STATE-0'
assert m.input_states[1].name == 'INPUT_STATE-1'
assert len(m.variable)==2
assert len(m.variable[0])==1
assert len(m.variable[1])==3

my_mech_A = pnl.TransferMechanism(default_variable=[[0],[0,0]])
print(my_mech_A.input_states)
print(my_mech_A.input_states[0].value)
print(my_mech_A.input_states[1].value)


my_mech_B = pnl.TransferMechanism(default_variable=[[0],[0],[0]])
print(my_mech_B.input_states)

my_mech_C = pnl.TransferMechanism(input_states=[[0,0], 'Hello'])
print(my_mech_C.input_states)
print(my_mech_C.variable)

m = pnl.TransferMechanism(size=2)
p = pnl.MappingProjection(sender=m, matrix=[[0, 0, 0], [0, 0, 0]])
q = pnl.MappingProjection()
T = pnl.TransferMechanism(name='TEST INPUT VALUE', input_states=[p])

R1 = pnl.TransferMechanism(output_states=['OUTPUT_1', 'OUTPUT_2'])
R2 = pnl.TransferMechanism(default_variable=[[0],[0]],
                        input_states=['INPUT_1', 'INPUT_2'])
T = pnl.TransferMechanism(name='HOOBLY DOOBLY MECH',
                          input_states=[{pnl.MECHANISM: R1,
                                         pnl.OUTPUT_STATES: ['OUTPUT_1', ('OUTPUT_2', 3, 2, None)],
                                         pnl.WEIGHT: 24},
                                        'HOOBLY_DOOBLY',
                                        (3, q)],
                          output_states=[{pnl.MECHANISM:R2,
                                          pnl.INPUT_STATES: ['INPUT_1', 'INPUT_2']}])

# T = pnl.TransferMechanism(params={pnl.INPUT_STATES:[{pnl.MECHANISM: R1,
#                                                      pnl.OUTPUT_STATES: ['OUTPUT_1', ('OUTPUT_2', 3, 2, None)],
#                                                      pnl.WEIGHT: 24},
#                                                     'HOOBLY_DOOBLY'],
#                                   pnl.OUTPUT_STATES:[{pnl.MECHANISM:R2,
#                                                       pnl.INPUT_STATES: ['INPUT_1', 'INPUT_2']}],

my_gating_mech = pnl.GatingMechanism()
my_mech = pnl.TransferMechanism(name='MY_MECH',
                                input_states=[{pnl.NAME: 'MY INPUT',
                                               pnl.PROJECTIONS:[my_gating_mech]}])


my_mech = pnl.DDM(name='MY DDM')
my_ctl_mech = pnl.ControlMechanism(control_signals=[{pnl.NAME: 'MY DDM DRIFT RATE AND THREHOLD CONTROL SIGNAL',
                                                     pnl.PROJECTIONS: [my_mech.parameter_states[pnl.DRIFT_RATE],
                                                                       my_mech.parameter_states[pnl.THRESHOLD]]}])
# Print out ControlSignals and their ControlProjections
for control_signal in my_ctl_mech.control_signals:
    print(control_signal.name)
    for control_projection in control_signal.efferents:
        print("\t{}: {}".format(control_projection.receiver.owner.name, control_projection.receiver))

my_mech = pnl.DDM(name='MY DDM')
my_ctl_mech = pnl.ControlMechanism(control_signals=[{pnl.NAME: 'DRIFT RATE CONTROL SIGNAL',
                                                     pnl.PROJECTIONS: [my_mech.parameter_states[pnl.DRIFT_RATE]]},
                                                    {pnl.NAME: 'THRESHOLD RATE CONTROL SIGNAL',
                                                     pnl.PROJECTIONS: [my_mech.parameter_states[pnl.THRESHOLD]]}])
# Print out ControlSignals and their ControlProjections
for control_signal in my_ctl_mech.control_signals:
    print(control_signal.name)
    for control_projection in control_signal.efferents:
        print("\t{}: {}".format(control_projection.receiver.owner.name, control_projection.receiver))

my_ctl_mech = pnl.ControlMechanism(control_signals=[my_mech.parameter_states[pnl.DRIFT_RATE],
                                                    my_mech.parameter_states[pnl.THRESHOLD]])

for control_signal in my_ctl_mech.control_signals:
    print(control_signal.name)
    for control_projection in control_signal.efferents:
        print("\t{}: {}".format(control_projection.receiver.owner.name, control_projection.receiver))


# my_ctl_mech = pnl.ControlMechanism(control_signals=[{pnl.PROJECTIONS: [my_mech.parameter_states[pnl.DRIFT_RATE]]},
#                                                     {pnl.PROJECTIONS: [my_mech.parameter_states[pnl.THRESHOLD]]}])

=======
>>>>>>> 78ef03fb
# my_ctl_mech = pnl.ControlMechanism(control_signals=[my_mech.parameter_states[pnl.DRIFT_RATE],
#                                                     my_mech.parameter_states[pnl.THRESHOLD]])
#
# for control_signal in my_ctl_mech.control_signals:
#     print(control_signal.name)
#     for control_projection in control_signal.efferents:
#         print("\t{}: {}".format(control_projection.receiver.owner.name, control_projection.receiver))
#
#
# # my_ctl_mech = pnl.ControlMechanism(control_signals=[{pnl.PROJECTIONS: [my_mech.parameter_states[pnl.DRIFT_RATE]]},
# #                                                     {pnl.PROJECTIONS: [my_mech.parameter_states[pnl.THRESHOLD]]}])
#
# # my_ctl_mech = pnl.ControlMechanism(control_signals=[my_mech.parameter_states[pnl.DRIFT_RATE],
# #                                                     my_mech.parameter_states[pnl.THRESHOLD]])
#
# # my_ctl_mech = pnl.ControlMechanism(projections=[my_mech.parameter_states[pnl.DRIFT_RATE],
# #                                                 my_mech.parameter_states[pnl.THRESHOLD]])
#
#
# # my_mech = pnl.DDM(name='MY DDM')
# # my_control_mech = pnl.ControlMechanism(control_signals=[{pnl.MECHANISM: my_mech,
# #                                                          pnl.PARAMETER_STATES: [pnl.DRIFT_RATE, pnl.THRESHOLD]}])
# # m = pnl.TransferMechanism(default_variable=[0, 0, 0])
# # i = pnl.InputState(owner=m, variable=[0, 0, 0])
# # T = pnl.TransferMechanism(input_states=[i])
#
#
# source_mech_1 = pnl.TransferMechanism()
# source_mech_2 = pnl.TransferMechanism()
# destination_mech = pnl.TransferMechanism()
# my_mech_C = pnl.TransferMechanism(input_states=[{'MY INPUT':[source_mech_1, source_mech_2]}],
#                                   output_states=[{'RESULT':[destination_mech]}])
#
#
# # my_mech = pnl.DDM(name='MY DDM')
# # my_ctl_mech = pnl.ControlMechanism(control_signals=[{pnl.MECHANISM: my_mech,
# #                                                      pnl.PARAMETER_STATES: [pnl.DRIFT_RATE, pnl.THRESHOLD]}])

<<<<<<< HEAD
# my_ctl_mech = pnl.ControlMechanism(projections=[my_mech.parameter_states[pnl.DRIFT_RATE],
#                                                 my_mech.parameter_states[pnl.THRESHOLD]])


# my_mech = pnl.DDM(name='MY DDM')
# my_control_mech = pnl.ControlMechanism(control_signals=[{pnl.MECHANISM: my_mech,
#                                                          pnl.PARAMETER_STATES: [pnl.DRIFT_RATE, pnl.THRESHOLD]}])
# m = pnl.TransferMechanism(default_variable=[0, 0, 0])
# i = pnl.InputState(owner=m, variable=[0, 0, 0])
# T = pnl.TransferMechanism(input_states=[i])

# my_mech_A = pnl.TransferMechanism()
# my_mech_B = pnl.TransferMechanism()
# FIX: THROWING ERRORS - CAN'T HANDLE DICT IN PLACE OF LIST
# my_mech_C = pnl.TransferMechanism(input_states={'MY STATE':[my_mech_A]})
# FIX: PROPERLY THROWING ERRORS (SETS INSTEAD OF LISTS) -- MAKE ERROR MESSAGE CLEARER
# my_mech_C = pnl.TransferMechanism(input_states=[{'MY STATE':{my_mech_A, my_mech_B}}])
# my_mech_C = pnl.TransferMechanism(input_states=[{'MY STATE':[my_mech_A, my_mech_B]}])
# my_mech_C = pnl.TransferMechanism(input_states=[{'MY STATE A':{my_mech_A},
#                                                  'MY STATE B':{my_mech_B}}])


source_mech_1 = pnl.TransferMechanism()
source_mech_2 = pnl.TransferMechanism()
destination_mech = pnl.TransferMechanism()
my_mech_C = pnl.TransferMechanism(input_states=[{'MY INPUT':[source_mech_1, source_mech_2]}],
                                  output_states=[{'RESULT':[destination_mech]}])

# FIX: CORRECTLY GENERATES ERROR - ADD AS TEST
# source_mech_1 = pnl.TransferMechanism()
# source_mech_2 = pnl.TransferMechanism()
# destination_mech = pnl.TransferMechanism()
# my_mech_C = pnl.TransferMechanism(input_states=[{'MY INPUT 1':[source_mech_1],
#                                                  'MY INPUT 2':[source_mech_2]}])
# Error message:
# 'There is more than one entry of the InputState specification dictionary for TransferMechanism-17 (MY INPUT 2, MY INPUT 1) that is not a keyword; there should be only one (used to name the State, with a list of Projection specifications'

# my_mech = pnl.DDM(name='MY DDM')
# my_ctl_mech = pnl.ControlMechanism(control_signals=[{pnl.MECHANISM: my_mech,
#                                                      pnl.PARAMETER_STATES: [pnl.DRIFT_RATE, pnl.THRESHOLD]}])

# FIX: ADD THESE AS TEST
# FIX: -------------------
mech_A = pnl.TransferMechanism()
my_input_state = pnl.InputState(projections=[mech_A])
# FIX: THROWING ERROR:
mech_B = pnl.TransferMechanism(input_states=[my_input_state])

# mech_A = pnl.TransferMechanism()
# my_input_state = pnl.InputState(projections=[mech_A])
# mech_B = pnl.TransferMechanism()
# # FIX: THROWING ERROR:
# mech_B.add_states([my_input_state])

# mech_A = pnl.TransferMechanism()
# mech_B = pnl.TransferMechanism()
# # FIX: STAYING IN DEFERRED_INIT:
# my_input_state = pnl.InputState(owner=mech_B,
#                                 projections=[mech_A])

=======
# mech_A = pnl.TransferMechanism()
# my_input_state = pnl.InputState(projections=[mech_A])
# mech_B = pnl.TransferMechanism(input_states=[my_input_state])
# assert mech_B.input_states[0].name == 'InputState-0'
# print(mech_B.input_states)
>>>>>>> 78ef03fb

#
# assert True

# --------------------------------------------------------------------------------------------------

# My_Transfer_Mech_A = TransferMechanism(
#                            function=Logistic(
#                                         gain=(1.0, ControlSignal(modulation=ModulationParam.ADDITIVE))))
#
#
# My_Mech_A = TransferMechanism(function=Logistic)
# My_Mech_B = TransferMechanism(function=Linear,
#                              output_states=[RESULT, MEAN])
#
# Process_A = Process(pathway=[My_Mech_A])
# Process_B = Process(pathway=[My_Mech_B])
# My_System = System(processes=[Process_A, Process_B])
#
# My_EVC_Mechanism = EVCControlMechanism(system=My_System,
#                                 monitor_for_control=[My_Mech_A.output_states[RESULT],
#                                                      My_Mech_B.output_states[MEAN]],
#                                 control_signals=[(GAIN, My_Mech_A),
#                                                  {NAME: INTERCEPT,
#                                                   MECHANISM: My_Mech_B,
#                                                   MODULATION:ModulationParam.ADDITIVE}],
#                                 name='My EVC Mechanism')
#
#
# My_Mech_A = TransferMechanism(function=Logistic)
# My_Mech_B = TransferMechanism(function=Linear,
#                              output_states=[RESULT, MEAN])
# Process_A = Process(pathway=[My_Mech_A])
# Process_B = Process(pathway=[My_Mech_B])
#
# My_System = System(processes=[Process_A, Process_B],
#                                 monitor_for_control=[My_Mech_A.output_states[RESULT],
#                                                      My_Mech_B.output_states[MEAN]],
#                                 control_signals=[(GAIN, My_Mech_A),
#                                                  {NAME: INTERCEPT,
#                                                   MECHANISM: My_Mech_B,
#                                                   MODULATION:ModulationParam.ADDITIVE}],
#                    name='My Test System')

#endregion

#region TEST Learning @@@@@@@@@@@@@@@@@@@@@@@@@@@@@@@@@@@@@@@@@@@@@@@@@@@@@@@@@@@@@@@@@@@@@@@@@@@@@@@@@@@@@@@@@@@@@@@@

#     import ComparatorMechanism
#     import LearningMechanism
#
# my_Mech_A = TransferMechanism(size=10)
# my_Mech_B = TransferMechanism(size=10)
# my_Mech_C = TransferMechanism(size=10)
# my_mapping_AB = MappingProjection(sender=my_Mech_A, receiver=my_Mech_B)
# my_mapping_AC = MappingProjection(sender=my_Mech_A, receiver=my_Mech_C)
#
# my_comparator = ComparatorMechanism(sample=my_Mech_B, target=TARGET,
#                                     # FIX: DOESN'T WORK WITHOUT EXPLICITY SPECIFIYING input_states, BUT SHOULD
#                                     input_states=[{NAME:SAMPLE,
#                                                    VARIABLE:my_Mech_B.output_state.value,
#                                                    WEIGHT:-1
#                                                    },
#                                                   {NAME:TARGET,
#                                                    VARIABLE:my_Mech_B.output_state.value,
#                                                    # WEIGHT:1
#                                                    }]
#                                     )
# my_learning = LearningMechanism(variable=[my_Mech_A.output_state.value,
#                                           my_Mech_B.output_state.value,
#                                           my_comparator.output_state.value],
#                                 error_source=my_comparator,
#                                 function=BackPropagation(default_variable=[my_Mech_A.output_state.value,
#                                                                            my_Mech_B.output_state.value,
#                                                                            my_Mech_B.output_state.value],
#                                                          activation_derivative_fct=my_Mech_A.function_object.derivative,
#                                                          error_derivative_fct=my_Mech_A.function_object.derivative,
#                                                          error_matrix=my_mapping_AB.matrix),
#                                 learning_signals=[my_mapping_AB, my_mapping_AC])
#
# TEST = True

#endregion

# region TEST ASSIGNMENT OF PROJECTION TO PARAMETER @@@@@@@@@@@@@@@@@@@@@@@@@@@@@@@@@@@@@@@@@@@@@@@@@@@@@@@@

# Decision = DDM(function=BogaczEtAl(drift_rate=ControlProjection),
#                name='Decision')
#
# Decision.execute()


# for i, j in zip(range(5), range(5)):
#     print(i, j)
#     j = 3
#     print(j)

# # ORIGINAL:
# # transfer_mechanism_1 = TransferMechanism()
# # # transfer_mechanism_1 = TransferMechanism(noise=(0.1, ControlProjection))
# # # TM1_parameter_state = ParameterState(value=22)
# # transfer_mechanism_2 = TransferMechanism()
# # # transfer_mechanism_3 = TransferMechanism()
# # transfer_mechanism_3 = TransferMechanism(function=Linear(slope=3))
# #
# # # my_process = Process(pathway=[transfer_mechanism_1,
# # #                               (transfer_mechanism_2,{PARAMETER_STATE_PARAMS:{SLOPE:(1.0,
# # #                                                                                     Modulation.OVERRIDE)}}),
# # #                               transfer_mechanism_2])
# # # my_process.run(inputs=[[[0]]])
# #
# # # mapping_1 = MappingProjection(sender=transfer_mechanism_1, receiver=transfer_mechanism_3)
# # # mapping_2 = MappingProjection(sender=transfer_mechanism_2, receiver=transfer_mechanism_3)
# # print(transfer_mechanism_3.execute(input=1.0,
# #                                    runtime_params={PARAMETER_STATE_PARAMS:{SLOPE:(2.0, Modulation.OVERRIDE)}}))
# #
#
# my_control = ControlProjection(name='MY CONTROL')
#
# transfer_mechanism_Y = TransferMechanism(function=lambda x, y: x + y,
#                                          name='MY_TRANSFER_MECH_Y'
#                                          )
#
# transfer_mechanism_Y.exeucte([2, 3])
#
# transfer_mechanism_X = TransferMechanism(function=Logistic(bias=0,
#                                                            gain=ControlProjection()),
#                                          # noise=(0.3, CONTROL_PROJECTION),
#                                          noise=ControlProjection,
#                                          # noise='MY CONTROL',
#                                          rate=(0.1, ControlProjection),
#                                          params={OUTPUT_STATES:10.0},
#                                          # params={OUTPUT_STATES:['JDC OUTPUT STATE',
#                                          #                        {NAME:TRANSFER_MEAN,
#                                          #                         CALCULATE:lambda x: np.mean(x)}]},
#                                          name='MY_TRANSFER_MECH_X'
#                                          )
#
# transfer_mechanism = TransferMechanism(function=Logistic(bias=(3, ControlProjection()),
#                                                          gain=CONTROL_PROJECTION
#                                                          ),
#                                        noise=(0.3, ControlProjection),
#                                        name='MY_TRANSFER_MECH'
#                                        )
#
#
# transfer_mechanism_1 = TransferMechanism(function=Linear(slope=(1, ControlProjection)))
# # transfer_mechanism_1 = TransferMechanism(noise=(0.1, ControlProjection))
# # TM1_parameter_state = ParameterState(value=22)
# transfer_mechanism_2 = TransferMechanism(function=Logistic(bias=(3, ControlProjection),
#                                                            gain=ControlProjection
#                                                            )
#                                          # noise=(3, ControlProjection)
#                                          )
# # transfer_mechanism_3 = TransferMechanism()
# transfer_mechanism_3 = TransferMechanism(function=Linear(slope=1))
#
# transfer_mechanism_1.execute()
# # my_process = Process(pathway=[transfer_mechanism_1,
# #                               (transfer_mechanism_2,{PARAMETER_STATE_PARAMS:{SLOPE:(1.0,
# #                                                                                     Modulation.OVERRIDE)}}),
# #                               transfer_mechanism_2])
# # my_process.run(inputs=[[[0]]])
#
# # mapping_1 = MappingProjection(sender=transfer_mechanism_1, receiver=transfer_mechanism_3)
# # mapping_2 = MappingProjection(sender=transfer_mechanism_2, receiver=transfer_mechanism_3)
# transfer_mechanism_3.function_object.runtimeParamStickyAssignmentPref = False
# print(transfer_mechanism_3.execute(input=1.0,
#                                    runtime_params={PARAMETER_STATE_PARAMS:{SLOPE:(6.0, Modulation.OVERRIDE)}}))
# # print(transfer_mechanism_3.execute(input=1.0))
# print(transfer_mechanism_3.execute(input=1.0,
#                                    runtime_params={PARAMETER_STATE_PARAMS:{INTERCEPT:(100.0,
#                                                                                    Modulation.OVERRIDE),
#                                                                             # SLOPE:(6.0,
#                                                                             #        Modulation.OVERRIDE
#                                                                                       }}))
# # print(transfer_mechanism_3.run(inputs=[1.0],
# #                                num_trials=3))
#
# my_process = Process(pathway=[transfer_mechanism_1,
#                                # {PARAMETER_STATE_PARAMS:{SLOPE:2}}),
#                               transfer_mechanism_3])
#
# print("My Process: \n", my_process.run(inputs=[[1.0]],
#                                        num_trials=3))
# # print("My Process: \n", my_process.execute(input=[[1.0]]))
# # print("My Process: \n", my_process.execute(input=[1.0]))
#
# # transfer_mechanism_1.assign_params(request_set={FUNCTION: Logistic(gain=10)})
#
#
#
#
#
# # transfer_process = Process(pathway = [transfer_mechanism_1])
# # print(transfer_process.execute())
# print ('Done')
#
# # my_mech1 = TransferMechanism(function=Logistic)
# # my_mech2 = TransferMechanism(function=Logistic)
# # my_monitor = ComparatorMechanism()
# # my_LEARNING_PROJECTION = LearningProjection()
# # my_mapping_projection = MappingProjection(sender=my_mech1, receiver=my_mech2)
# # # my_LEARNING_PROJECTION = LearningProjection(sender=my_monitor, receiver=my_mapping_projection)
# # # my_LEARNING_PROJECTION = LearningProjection(receiver=my_mapping_projection)
# # my_LEARNING_PROJECTION._deferred_init(context="TEST")
#
# # my_DDM = DDM(function=BogaczEtAl(drift_rate=2.0,
# #                                  threshold=20.0),
# #              params={FUNCTION_PARAMS:{DRIFT_RATE:3.0,
# #                                       THRESHOLD:30.0}}
# #              )
# # # my_DDM.execute(time_scale=TimeScale.TIME_STEP)
# # my_DDM.execute()
# #
# # TEST = True
#
# # my_adaptive_integrator = IntegratorMechanism(default_variable=[0],
# #                                                      function=Integrator(
# #                                                                          # default_variable=[0,0],
# #                                                                          weighting=SIMPLE,
# #                                                                          rate=[1]
# #                                                                          )
# #                                                      )
# # print(my_adaptive_integrator.execute([1]))
# # print(my_adaptive_integrator.execute([1]))
# # print(my_adaptive_integrator.execute([1]))
# # print(my_adaptive_integrator.execute([3]))
# # print(my_adaptive_integrator.execute([3]))
# # print(my_adaptive_integrator.execute([3]))
# # print(my_adaptive_integrator.execute([3]))
#endregion

#region TEST INSTANTATION OF System() @@@@@@@@@@@@@@@@@@@@@@@@@@@@@@@@@@@@@@@@@@@@@@@@@@@@@@@@@@@@@@@@@@@@@@@@@@@@@@@@@@

# from Components.Mechanisms.IntegratorMechanism import IntegratorMechanism
# from Components.Function import Integrator
#
# a = IntegratorMechanism([[0],[0]], params={FUNCTION_PARAMS:{Integrator.RATE:0.1}})
#
# init = [0,0,0]
# stim = [1,1,1]
#
# old = init
# new = stim
#
# for i in range(100):
#     old = a.execute([old,new])
#     print (old)
#
# print (a.execute([,[0, 2, 0][1, 1, 1]]))
#endregion

#region TEST INSTANTATION OF System() @@@@@@@@@@@@@@@@@@@@@@@@@@@@@@@@@@@@@@@@@@@@@@@@@@@@@@@@@@@@@@@@@@@@@@@@@@@@@@@@@@
#
#
# mech = DDM()
#
# mcs = ControlProjection(receiver=mech)
#
#
# mech.execute([0])
#
# a = System_Base()
# a.execute()
#
#endregion

# #region TEST SYSTEM (test_system) @@@@@@@@@@@@@@@@@@@@@@@@@@@@@@@@@@@@@@@@@@@@@@@@@@@@@@@@@@@@@@@@@@@@@@@@@@@@@@@@@@
# print("TEST SYSTEM test_system")
#
# a = TransferMechanism(name='a', default_variable=[0, 0])
# b = TransferMechanism(name='b')
# c = TransferMechanism(name='c')
# d = TransferMechanism(name='d')
#
# p1 = Process(pathway=[a, b, c], name='p1')
# p2 = Process(pathway=[a, b, d], name='p2')
#
# s = System(
#     processes=[p1, p2],
#     name='Branch System',
#     initial_values={a: [1, 1]},
# )
#
# inputs = {a: [2, 2]}
# s.run(inputs)
# #endregion

# region TEST MULTIPLE LEARNING SEQUENCES IN A PROCESS @@@@@@@@@@@@@@@@@@@@@@@@@@@@@@@@@@@@@@@@@@@@@@@@@@@@@@@@@@@@@@@@@
# print("TEST MULTIPLE LEARNING SEQUENCES IN A PROCESS")

# a = TransferMechanism(name='a', default_variable=[0, 0])
# b = TransferMechanism(name='b')
# c = TransferMechanism(name='c')
# d = TransferMechanism(name='d')
#
# p1 = Process(pathway=[a,
#                       # MappingProjection(matrix=(RANDOM_CONNECTIVITY_MATRIX, LEARNING),
#                       #                   name="MP-1"),
#                       b,
#                       c,
#                       # MappingProjection(matrix=(RANDOM_CONNECTIVITY_MATRIX, LEARNING_PROJECTION),
#                       #                   name="MP-2"),
#                       d],
#              # learning=LEARNING,
#              name='p1')
#
# # s = System(
# #     processes=[p1],
# #     name='Double Learning System',
# #     # initial_values={a: [1, 1]},
# # )
#
# # inputs = {a: [2, 2]}
# # s.run(inputs)
# # s.show_graph(show_learning=True)
#
# inputs = {a: [2, 2]}
# TEST = p1.execute(input=[2,2])
# # p1.run(inputs)
# TEST=True

# endregion

# region TEST ControlMechanism and ObjectiveMechanism EXAMPLES @@@@@@@@@@@@@@@@@@@@@@@@@@@@@@@@@@@@@@@@@@@@@@@@@@@@@@@@
# print("TEST ControlMechanism and ObjectiveMechanism EXAMPLES")

# my_transfer_mech_A = TransferMechanism()
# my_DDM = DDM()
# my_transfer_mech_B = TransferMechanism(function=Logistic)
#
# my_control_mech = ControlMechanism(
#                          objective_mechanism=ObjectiveMechanism(monitored_output_states=[(my_transfer_mech_A, 2, 1),
#                                                                                   my_DDM.output_states[
#                                                                                       my_DDM.RESPONSE_TIME]],
#                                                                 function=LinearCombination(operation=SUM)),
#                          control_signals=[(THRESHOLD, my_DDM),
#                                           (GAIN, my_transfer_mech_B)])


# my_control_mech = ControlMechanism(objective_mechanism=[(my_transfer_mech_A, 2, 1),
#                                                     my_DDM.output_states[my_DDM.RESPONSE_TIME]],
#                                function=LinearCombination(operation=SUM),
#                                control_signals=[(THRESHOLD, my_DDM),
#                                                 (GAIN, my_transfer_mech_2)])

# my_control_mech = ControlMechanism(
#                         objective_mechanism=[(my_transfer_mech_A, 2, 1),
#                                              my_DDM.output_states[my_DDM.RESPONSE_TIME]],
#                         control_signals=[(THRESHOLD, my_DDM),
#                                          (GAIN, my_transfer_mech_B)])


# my_obj_mech=ObjectiveMechanism(monitored_output_states=[(my_transfer_mech_A, 2, 1),
#                                                  my_DDM.output_states[my_DDM.RESPONSE_TIME]],
#                                function=LinearCombination(operation=PRODUCT))
#
# my_control_mech = ControlMechanism(
#                         objective_mechanism=my_obj_mech,
#                         control_signals=[(THRESHOLD, my_DDM),
#                                          (GAIN, my_transfer_mech_B)])

# # Mechanisms:
# Input = TransferMechanism(name='Input')
# Decision = DDM(function=BogaczEtAl(drift_rate=(1.0, CONTROL),
#                                    threshold=(1.0, CONTROL),
#                                    noise=0.5,
#                                    starting_point=0,
#                                    t0=0.45),
#                output_states=[DECISION_VARIABLE,
#                               RESPONSE_TIME,
#                               PROBABILITY_UPPER_THRESHOLD],
#                name='Decision')
# Reward = TransferMechanism(output_states=[RESULT, MEAN, VARIANCE],
#                            name='Reward')
#
# # Processes:
# TaskExecutionProcess = Process(
#     default_variable=[0],
#     pathway=[Input, IDENTITY_MATRIX, Decision],
#     name = 'TaskExecutionProcess')
# RewardProcess = Process(
#     default_variable=[0],
#     pathway=[Reward],
#     name = 'RewardProcess')
#
# # System:
# mySystem = System(processes=[TaskExecutionProcess, RewardProcess],
#                   controller=EVCControlMechanism(objective_mechanism=ObjectiveMechanism(monitored_output_states=[
#                                                      Reward,
#                                                      Decision.output_states[Decision.PROBABILITY_UPPER_THRESHOLD],
#                                                      (Decision.output_states[Decision.RESPONSE_TIME], -1, 1)])))
#
# TEST = True
# endregion

#region TEST Naming

# D = pnl.DDM()
# T = pnl.TransferMechanism(input_states=['x'],
#                           output_states=pnl.MECHANISM_VALUE)
#
T = pnl.TransferMechanism(input_states=[[[0],[0]],'b','c'],
# T = pnl.TransferMechanism(input_states=[[[[0],[0]],[[0],[0]]],'b','c'],
                          output_states=pnl.MECHANISM_VALUE
                          )
# print(T.variable)
# assert T.output_states[MECHANISM_VALUE].value == WHAT IT DOES
# GET NAME RIGHT FOR ALL AS WELL
print(T.execute([[[1],[4]],[2],[3]]))
# print(T.execute([[[[1],[4]],[[[5],[6]]]],[2],[3]]))
print(T.output_states)
for i, o in enumerate(T.output_states):
    print("Output {}: {}".format(o.name, o.value))
# print(T.output_states[0].value)
# print(T.output_values)
# print(T.value)

# endregion


#region TEST Naming
# print ('TEST Naming')
from psyneulink.components.mechanisms.mechanism import MechanismRegistry

# T1 = pnl.TransferMechanism()
# print(T1.name)
# T2 = pnl.TransferMechanism()
# print(T2.name)
# pnl.clear_registry(MechanismRegistry)
# T3 = pnl.TransferMechanism()
# print(T3.name)

#
# # I = pnl.InputState(name='I', owner=T)
# I = pnl.InputState(name='I')
# I.owner = T
# assert T.input_states[1].name == 'I'
#endregion

#region TEST InputState SPECIFICATION
# print ('TEST InputState SPECIFICATION')
#
# import numpy as np
# from psyneulink.components.states.inputstate import InputState
# from psyneulink.components.states.outputstate import OutputState
# from psyneulink.components.mechanisms.processing.transfermechanism import TransferMechanism
# from psyneulink.components.mechanisms.processing.objectivemechanism import ObjectiveMechanism
# from psyneulink.components.projections.pathway.mappingprojection import MappingProjection
# from psyneulink.library.mechanisms.processing.integrator.ddm import DDM, DECISION_VARIABLE, RESPONSE_TIME
# from psyneulink.globals.keywords import MECHANISM, OUTPUT_STATES, PROJECTIONS, NAME, INPUT_STATES, VARIABLE
#
# R1 = TransferMechanism(input_states=[OutputState])

#
# # InputState specification tests:
#
# # NOT YET IMPLEMENTED [10/29/17]:
# # MECHANISM/OUTPUT_STATES specification
# # my_mech_2 = TransferMechanism(input_states=[{MECHANISM: my_mech_1,
# #                                              OUTPUT_STATES: [DECISION_VARIABLE, RESPONSE_TIME]}])
# # assert len(my_mech_2.input_states)==2
# # assert all(name in my_mech_2.input_states.names for name in {DECISION_VARIABLE, RESPONSE_TIME})
# # for input_state in my_mech_2.input_states:
# #     for projection in input_state.path_afferents:
# #         assert projection.sender.owner is my_mech_1
#

#endregion

#region TEST INPUT FORMATS

#
# x = TransferMechanism([0,0,0],
#              name='x')
#
# i = InputState(owner=x, reference_value=[2,2,2], value=[1,1,1])
#
# y = TransferMechanism(default_variable=[0],
#              params={INPUT_STATES:i},
#              name='y')
#
# TEST = True
#
# print(y.run([1,2,3]))

#endregion

#region TEST INPUT FORMATS

#
#
# # UNEQUAL INPUT LENGTHS:
# inputs=[[[2,2],0],[[2,2],0]]
# # inputs=[[2,2],[0]]
# # inputs=[[[2,2],0],[[2,2],0]]
# # inputs=[[[2,2],[0]],[[2,2],[0]]]
# # inputs=[[[[2,2],[0]]],[[[2,2],[0]]]]
#
# a = TransferMechanism(name='a',default_variable=[0,0])
# b = TransferMechanism(name='b')
# c = TransferMechanism(name='c')
#
#
# print(a.execute([2,2]))
#
#
# p1 = Process(pathway=[a, c], name='p1')
# p2 = Process(pathway=[b, c], name='p2')
#
# s = System(processes=[p1, p2],
#            name='Convergent System')
#
# def show_trial_header():
#     print("\n############################ TRIAL {} ############################".format(CentralClock.trial))
#
# print(a.run(inputs=[[0,0],[1,1],[2,2]],
#       call_before_execution=show_trial_header))
#

# s.run(inputs=inputs,
#       call_before_trial=show_trial_header)

#endregion

#region TEST INSTANTATION OF Cyclic and Acyclic Systems @@@@@@@@@@@@@@@@@@@@@@@@@@@@@@@@@@@@@@@@@@@@@@@@@@@@@@@@@@@@@@@@
#
#
# a = TransferMechanism(name='a')
# b = TransferMechanism(name='b')
# c = TransferMechanism(name='c')
# d = TransferMechanism(name='d')
# e = TransferMechanism(name='e')
#
# fb1 = MappingProjection(sender=c, receiver=b, name='fb1')
# fb2 = MappingProjection(sender=d, receiver=e, name = 'fb2')
#
# p1 = Process(pathway=[a, b, c, d], name='p1')
# p2 = Process(pathway=[e, b, c, d], name='p2')
#
# a = System(processes=[p1, p2], name='systsem')
#
# a.show()
#
# a.execute()

# endregion

#region TEST MECHANISM @@@@@@@@@@@@@@@@@@@@@@@@@@@@@@@@@@@@@@@@@@@@@@@@@@@@@@@@@@@@@@@@@@@@@@@@@@@@@@@@@@@@@

# print("TEST MECHANISM")
# from Components.Mechanisms.Mechanism import Mechanism, mechanism
# from Components.Mechanisms.DDM import DDM

# x = Mechanism(context=kwValidate)
# test = isinstance(x,Mechanism)
# temp = True

#endregion

#region TEST STATE @@@@@@@@@@@@@@@@@@@@@@@@@@@@@@@@@@@@@@@@@@@@@@@@@@@@@@@@@@@@@@@@@@@@@@@@@@@@@@@@@@@@@
# print("TEST _instantiate_state and _parse_state_spec")
#
# def _get_args(frame):
#     args, _, _, values = inspect.getargvalues(frame)
#     return dict((key, value) for key, value in values.items() if key in args)
#     # return zip(args, values)
#
# class State:
#     pass
#
# def _instantiate_state(state_type,
#                        owner,
#                        reference_value=None,
#                        name=None,
#                        variable=None,
#                        params=None,
#                        prefs=None,
#                        context=None,
#                        **state_spec):
#     print('\n_instantiate_state state_spec:',
#           '\n\tcontext:',context,
#           '\n\tstate_spec', state_spec)
#     standard_args = _get_args(inspect.currentframe())
#     _parse_state_spec(standard_args, **state_spec)
#     # _parse_state_spec(state_spec, **standard_args)
#
# import inspect
# def _parse_state_spec(
#                       *standard_args,
#                       **state_spec
#                       ):
#
#     STATE_SPEC_ARG = 'state_spec'
#     state_specific_dict = {}
#     state_specification = None
#
#     # If there is a state_specs arg passed from _instantiate_state:
#     if STATE_SPEC_ARG in state_spec:
#
#         # If it is a State specification dictionary
#         if isinstance(state_spec[STATE_SPEC_ARG], dict):
#             # Use the value of any standard args specified in the State specification dictionary
#             #    to replace those explicitly specified in the call to _instantiate_state (i.e., passed in standard_args)
#             state_specific_dict = state_spec[STATE_SPEC_ARG]
#             standard_args.update({key: state_specific_dict[key] for key in state_specific_dict if key in standard_args})
#             # Delete them from the State specification dictionary, leaving only state-specific items there
#             for key in standard_args:
#                 state_specific_dict.pop(key, None)
#
#         else:
#             state_specification = state_spec[STATE_SPEC_ARG]
#
#         # Delete the State specification dictionary from state_spec
#         del state_spec[STATE_SPEC_ARG]
#
#     state_dict = standard_args
#
#     if isinstance(state_specification, tuple):
#         new_dict = _parse_state_spec(standard_args,
#                                      state_spec=state_specification[0])
#         state_dict.update(new_dict)
#
#     elif state_specific_dict:
#         state_specification_dict=state_specific_dict.copy()
#         if len(state_specification_dict) == 1:
#             name, state_spec = list(state_specification_dict.items())[0]
#             state_dict['name']=name
#             state_dict = _parse_state_spec(state_dict, state_spec=state_spec)
#
#     if state_spec:
#         print('Args other than standard args and state_spec were in _instantiate_state ({})'.
#               format(state_spec))
#
#     print('\nstate_dict:')
#     for arg, val in standard_args.items():
#         print('\t{}: {}'.format(arg, val))
#
#     print('\nstate_specific_dict:')
#     for arg, val in state_specific_dict.items():
#         print('\t{}: {}'.format(arg, val))
#
#     print('\nstate_spec:', state_specification)
#     # for arg, val in state_spec.items():
#     #     print('\t{}: {}'.format(arg, val))
#
#     print('\nstate_specs:', state_spec)
#
#     return state_dict
#
# _instantiate_state(state_type = 'STATE TYPE',
#                    owner='OWNER FROM INSTANTIATE STATE',
#                    # name='NAME',
#                    # state_spec=State,
#                    # state_spec=('state_spec_tuple_item_1','state_spec_tuple_item_2'),
#                    # state_spec=({'state_type': 'STATE HYPE'},23),
#                    state_spec={'GLOMMETT':{'owner':'GLERULET'}},
#                    # state_spec={'GLOMMETT':('state_spec_tuple_item_1','state_spec_tuple_item_2')},
#                    hooblah=3,
#                    # state_spec=({'name':'NAME IN DICT',
#                    #              'owner':'OWNER IN DICT',
#                    #              'goof':'HELLO'})
#                    )
#endregion

#region TEST PROCESS @@@@@@@@@@@@@@@@@@@@@@@@@@@@@@@@@@@@@@@@@@@@@@@@@@@@@@@@@@@@@@@@@@@@@@@@@@@@@@@@@@@@@
# #
# from Components.Process import *
# # from Components.Mechanisms.DDM import DDM
# from Components.Mechanisms.ProcessingMechanisms.TransferMechanism import TransferMechanism
#
# my_transfer = TransferMechanism()
#
# x = Process(params={PATHWAY:[my_transfer]})
#
# for i in range(100):
#     x.execute([1])
#
# endregion

#region TEST LinearCombination FUNCTION @@@@@@@@@@@@@@@@@@@@@@@@@@@@@@@@@@@@@@@@@@@@@@@@@@@@@@@@@@@@@@@@@@@@@@@@@@@@@@@@


# x = LinearCombination()
# # print (x.execute(([1, 1],[2, 2])))
#
# print (x.execute(([[1, 1],[2, 2]],
#                   [[3, 3],[4, 4]])))

# print (x.execute(([[[[1, 1],[2, 2]]]])))


#endregion

#region TEST AGTUtilityIntegrator FUNCTION @@@@@@@@@@@@@@@@@@@@@@@@@@@@@@@@@@@@@@@@@@@@@@@@@@@@@@@@@@@@@@@@@@@@@@@@@@@@@@@@

# print("TEST AGTUtilityIntegrator FUNCTION")
#
# x = AGTUtilityIntegrator(initial_long_term_utility=0.1,
#                       long_term_rate=.1,
#                       short_term_rate=.6,
#                       initial_short_term_utility=0.1)
# x.operation='s*l'
# x.show_params()
#
# # for i in range(20):
# #     print(x.execute(0))
# for i in range(3):
#     print("input:", 0.1, "; result:", x.execute(0.1))
# print ("SWITCH")
# for i in range(100):
#     print("input:", 1, "; result:", x.execute(1))

#endregion

#region TEST COMBINE_MEANS @@@@@@@@@@@@@@@@@@@@@@@@@@@@@@@@@@@@@@@@@@@@@@@@@@@@@@@@@@@@@@@@@@@@@@@@@@@@@@@@@@@@@

# import numpy as np
# print("TEST CombineMeans Function")
#
#
# x = np.array([[10, 20], [10, 20]])
# # y = np.array([[10, 'a'], ['a']])
# # z = np.array([[10, 'a'], [10]])
# # print(is_numeric(x))
# # print(is_numeric(y))
# # print(is_numeric(z))
#
# z = CombineMeans(x, context='TEST')
# print (z.execute(x))
#
#endregion

#region TEST Hebbian @@@@@@@@@@@@@@@@@@@@@@@@@@@@@@@@@@@@@@@@@@@@@@@@@@@@@@@@@@@@@@@@@@@@@@@@@@@@@@@@@@@@@@@@@@@@@@@@

# print("TEST Hebbian FUNCTION")
#
# x = Hebbian(default_variable=[0,0,0], learning_rate=[1,-1,3])
# x.show_params()
#
# print(x.execute([1,2,3]))

#endregion

#region TEST RL @@@@@@@@@@@@@@@@@@@@@@@@@@@@@@@@@@@@@@@@@@@@@@@@@@@@@@@@@@@@@@@@@@@@@@@@@@@@@@@@@@@@@@@@@@@@@@@@@@@@@@@@

#
# rl = Reinforcement([[0,0,0], [0,0,0], [0]])
# print(rl.execute([[0,0,0], [0, 0, 1], [7]]))
#

#endregion

#region TEST Backprop FUNCTION @@@@@@@@@@@@@@@@@@@@@@@@@@@@@@@@@@@@@@@@@@@@@@@@@@@@@@@@@@@@@@@@@@@@@@@@@@@@@@@@@@@@@@@@@

# from Components.Function import *
#
# x = BackPropagation()
# print (x.execute(variable=[[1, 2],[0.5, 0],[5, 6]]))
#
# # y = lambda input,output: output*(np.ones_like(output)-output)
# # print (y(2, [0.25, 0.5]))
#
#
#endregion

#region TEST BogaczEtAl Derivative @@@@@@@@@@@@@@@@@@@@@@@@@@@@@@@@@@@@@@@@@@@@@@@@@@@@@@@@@@@@@@@@@@@@@@@@@@@@@@@@@@@@@

# #
# x = BogaczEtAl()
# print(x.function(params={DRIFT_RATE:1.0,
#                          THRESHOLD:1}))
# print(x.derivative())

#endregion

#region TEST SoftMax FUNCTION @@@@@@@@@@@@@@@@@@@@@@@@@@@@@@@@@@@@@@@@@@@@@@@@@@@@@@@@@@@@@@@@@@@@@@@@@@@@@@@@@@@@@@@@@@

# #
# x = SoftMax()
# # x = SoftMax(output=MAX_VAL)
# a = [-1, 2, 1]
# # x = SoftMax(output=SoftMax.PROB)
# y = x.function(a)
# z = x.derivative(a)
# print ("SoftMax execute return value: \n", [float(i) for i in y])
# if z.ndim == 1:
#     print ("SoftMax derivative return value: \n", [float(i) for i in z])
# else:
#     print ("SoftMax derivative return value: \n", [[float(i) for i in j] for j in z])

#endregion

#region TEST Stability and Distance @@@@@@@@@@@@@@@@@@@@@@@@@@@@@@@@@@@@@@@@@@@@@@@@@@@@@@@@@@@@@@@@@@@

# matrix = [[0,-1],[-1,0]]
# normalize = False
# activity = [100,0]
#
#
# eng = Stability(default_variable=activity,
#              matrix=matrix,
#              normalize=normalize
#              )
#
# dist = Distance(default_variable=[activity,activity],
#                 metric=CROSS_ENTROPY,
#                 # normalize=normalize
#                 )
#
# print("Stability: ",eng.function(activity))
# print("Distance: ", dist.function(activity))

#endregion

# #region TEST Stroop Model @@@@@@@@@@@@@@@@@@@@@@@@@@@@@@@@@@@@@@@@@@@@@@@@@@@@@@@@@@@@@@@@@@@
# print ("TEST Stroop Model")
# import psyneulink as pnl
# import numpy as np
# from psyneulink import System, Process, TransferMechanism, DDM, MappingProjection, Linear, Logistic
#
# # FROM BASICS AND SAMPLER -------------------------------------
#
# # # Construct the Mechanisms:
# # colors_input_layer = TransferMechanism(size=2, function=Logistic, name='COLORS INPUT')
# # words_input_layer = TransferMechanism(size=2, function=Logistic, name='WORDS INPUT')
# # output_layer = TransferMechanism(size=1, name='OUTPUT')
# # decision_mech = DDM(name='DECISION')
# #
# # # Define a MappingProjection from each of the input layers to the output_layer
# # input_to_output_weights = np.array([[1], [-1]])
# #
# # # Construct the Processes:
# # colors_process = process(pathway=[colors_input_layer, input_to_output_weights, output_layer])
# # words_process = process(pathway=[words_input_layer, input_to_output_weights, output_layer])
# # decision_process = process(pathway=[output_layer, decision_mech])
# #
# # # Construct the System:
# # my_simple_Stroop = system(processes=[colors_process, words_process, decision_process])
#
# # # SIMPLE STROOP ---------------
# #
# # colors_input_layer = TransferMechanism(size=2, function=Logistic, name='COLORS INPUT')
# # words_input_layer = TransferMechanism(size=2, function=Logistic, name='WORDS INPUT')
# # output_layer = TransferMechanism(size=1, name='OUTPUT')
# # decision_mech = DDM(name='DECISION')
# #
# # input_to_output_weights = MappingProjection(matrix=np.array([[1], [-1]]))
# #
# # colors_process = process(pathway=[colors_input_layer, input_to_output_weights, output_layer])
# # words_process = process(pathway=[words_input_layer, input_to_output_weights, output_layer])
# # decision_process = process(pathway=[output_layer, decision_mech])
# #
# # my_simple_Stroop = system(processes=[colors_process, words_process, decision_process])
#
# # # FULL STROOP ---------------
# #
# color_input = TransferMechanism(size=2, function=Linear, name='COLOR INPUT')
# word_input = TransferMechanism(size=2, function=Linear, name='WORD INPUT')
# task_input = TransferMechanism(size=2, function=Linear, name='TASK INPUT')
# color_hidden = TransferMechanism(size=2, function=Logistic, name='COLOR HIDDEN')
# word_hidden = TransferMechanism(size=2, function=Logistic, name='WORD HIDDEN')
# output = TransferMechanism(size=1, function=Linear, name='OUTPUT')
# decision_mech = DDM(name='DECISION')
#
# color_weights = MappingProjection(matrix=np.array([[1, -1], [-1, 1]]), name='COLOR_WEIGHTS')
# word_weights = MappingProjection(matrix=np.array([[1, -1], [-1, 1]]), name='WORD_WEIGHTS')
# output_weights = np.array([[1], [-1]])
# color_task_weights = MappingProjection(matrix=np.array([[1, 1], [0, 0]]), name='COLOR_TASK_WEIGHTS')
# word_task_weights = MappingProjection(matrix=np.array([[0, 0], [1, 1]]), name='WORD_TASK_WEIGHTS')
#
# color_process = Process(pathway=[color_input, color_weights, color_hidden, output_weights, output], name="COLORS")
# word_process = Process(pathway=[word_input, word_weights, word_hidden, output_weights, output], name="WORDS")
# color_task_process = Process(pathway=[task_input, color_task_weights, color_hidden], name="COLOR TASK")
# word_task_process = Process(pathway=[task_input, word_task_weights, word_hidden], name="WORD TASK")
# decision_process = Process(pathway=[output, decision_mech], name="DECISION")
#
# my_simple_Stroop = System(processes=[color_process, word_process,
#                                      color_task_process, word_task_process, decision_process])
# my_simple_Stroop.show_graph()

# endregion

# ----------------------------------------------- MECHANISM ------------------------------------------------------------

# # region TEST RecurrentTransferMechanism @@@@@@@@@@@@@@@@@@@@@@@@@@@@@@@@@@@@@@@@@@@@@@@@@@@@@@@@@@@@@@@@@@@@@@@@@@
#
# import numpy as np
#     import RecurrentTransferMechanism
#
# print("\nTEST RecurrentTransferMechanism\n")
#
# my_auto = RecurrentTransferMechanism(
#         # default_variable=[0,0,0,0],
#                                      size=4,
#                                      function=Linear,
#                                      # function=Logistic,
#                                      # matrix=RANDOM_CONNECTIVITY_MATRIX,
#                                      matrix=np.full((4,4), 0.1),
#                                      enable_learning=True
#                                      # matrix=[[1,1,1],[1,1,1],[1,1,1]]
#                                      )
#
# print ("my_auto.matrix:\n",
#        my_auto.matrix)
# print ("\nmy_auto.recurrent_projection.matrix:\n",
#        my_auto.recurrent_projection.matrix)
# print ("\nmy_auto.input_state.path_afferents[0].matrix:\n",
#        my_auto.input_state.path_afferents[0].matrix)
#
# my_process = process(pathway=[my_auto])
#
# my_auto.learning_enabled = False
# print ("\n***INITIAL STATE WITH [1,1,0,0] AS INPUT")
# print('\nActivity: ', my_auto.value, '\n\nWeight matrix:\n', my_auto.matrix)
# my_process.execute([1,1,0,0]),
# print ("\n***AFTER SINGLE EXECUTION [1,1,0,0] AS INPUT")
# print('\nActivity: ', my_auto.value, '\n\nWeight matrix:\n', my_auto.matrix)
# my_process.execute([1,1,0,0]),
# print ("\n***AFTER SECOND EXECUTION [1,1,0,0] AS INPUT")
# print('\nActivity: ', my_auto.value, '\n\nWeight matrix:\n', my_auto.matrix)
#
# my_auto.learning_enabled = True
# print ("\n***START TRAINING WITH [1,1,0,0]")
#
# my_process.execute([1,1,0,0])
# print(my_auto.matrix.tolist())
# print('\nActivity: ', my_auto.value, '\n\nWeight matrix:\n', my_auto.matrix)
#
# my_process.execute([1,1,0,0]),
# print(my_auto.matrix.tolist())
# print('\nActivity: ', my_auto.value, '\n\nWeight matrix:\n', my_auto.matrix)
#
# my_process.execute([1,1,0,0])
# print('\nActivity: ', my_auto.value, '\n\nWeight matrix:\n', my_auto.matrix)
#
#
# my_auto.learning_enabled = False
# print ("\n*** DISABLED LEARNING")
#
# print ("\n*** START EXECUTING WITH [1,0,0,0]")
# for i in range(4):
#     my_process.execute([1,0,0,0]),
#     print('\nActivity: ', my_auto.value, '\n\nWeight matrix:\n', my_auto.matrix)
#
#
# # #
# # input_list = {my_auto:[1,1,1]}
# # target_list = {my_auto:[0,0,0]}
# #
# # # print(my_process.run(inputs=input_list, targets=target_list, num_trials=5))
# #
# # my_system = system(processes=[my_process],
# #                    targets=[0,0,0])
# #
# # print(my_system.run(inputs=input_list,
# #                     targets=target_list,
# #                     num_trials=5))

# region TEST LCA @@@@@@@@@@@@@@@@@@@@@@@@@@@@@@@@@@@@@@@@@@@@@@@@@@@@@@@@@@@@@@@@@@@@@@@@@

#
# print("TEST LCA")
#
# my_auto = LCA(
#         size=3,
#         output_states=[LCA_OUTPUT.RESULT,
#                        LCA_OUTPUT.ENTROPY,
#                        LCA_OUTPUT.ENERGY,
#                        LCA_OUTPUT.MAX_VS_AVG]
#         # inhibition
# )
#
# # my_auto = TransferMechanism(default_variable=[0,0,0],
# #                             # function=Logistic
# #                             )
# #
# # my_auto_matrix = MappingProjection(sender=my_auto,
# #                                    receiver=my_auto,
# #                                    matrix=FULL_CONNECTIVITY_MATRIX)
#
# # THIS DOESN'T WORK, AS Process._instantiate_pathway() EXITS AFTER PROCESSING THE LONE MECHANISM
# #                    SO NEVER HAS A CHANCE TO SEE THE PROJECTION AND THEREBY ASSIGN IT A LearningProjection
# my_process = Process(pathway=[my_auto],
#
# # THIS DOESN'T WORK, AS Process._instantiate_pathway() ONLY CHECKS PROJECTIONS AFTER ENCOUNTERING ANOTHER MECHANISM
# # my_process = Process(pathway=[my_auto, my_auto_matrix],
#                      target=[0,0,0],
#                      learning=LEARNING
#                      )
#
# # my_process = Process(pathway=[my_auto, FULL_CONNECTIVITY_MATRIX, my_auto],
# #                      learning=LEARNING,
# #                      target=[0,0,0])
#
# # print(my_process.execute([1,1,1]))
# # print(my_process.execute([1,1,1]))
# # print(my_process.execute([1,1,1]))
# # print(my_process.execute([1,1,1]))
# #
# input_list = {my_auto:[1,1,1]}
# target_list = {my_auto:[0,0,0]}
#
# # print(my_process.run(inputs=input_list, targets=target_list, num_trials=5))
#
# my_system = System(processes=[my_process],
#                    targets=[0,0,0])
#
# print(my_system.run(inputs=input_list,
#                     targets=target_list,
#                     num_trials=5))

#endregion

#endregion
#region TEST ReportOUtput Pref @@@@@@@@@@@@@@@@@@@@@@@@@@@@@@@@@@@@@@@@@@@@@@@@@@@@@@@@@@@@@@@@@@@@@@@@@@@@@@@@

#
# my_mech = TransferMechanism(function=Linear())
#
# my_process = Process(pathway=[my_mech])
#
# my_mech.reportOutputPref = False
#
# # FIX: CAN'T CHANGE reportOutputPref FOR PROCESS USE LOCAL SETTER (DEFAULT WORKS)
# my_process.reportOutputPref = False
# my_process.verbosePref = False
#
# my_process.execute()

#endregion

#region TEST Matrix Assignment to MappingProjection @@@@@@@@@@@@@@@@@@@@@@@@@@@@@@@@@@@@@@@@@@@@@@@@@@@@@@@@@@@@@@@@@@@

#
# my_mech = TransferMechanism(function=Linear())
# my_mech2 = TransferMechanism(function=Linear())
# my_projection = MappingProjection(sender=my_mech,
#                         receiver=my_mech2,
#                         matrix=np.ones((1,1)))
#
# my_process = Process(pathway=[my_mech, my_mech2])
#
#
# my_process.execute()

#endregion

#region TEST matrix @@@@@@@@@@@@@@@@@@@@@@@@@@@@@@@@@@@@@@@@@@@@@@@@@@@@@@@@@@@@@@@@@@@

# Input_Weights_matrix = (np.arange(2*5).reshape((2, 5)) + 1)/(2*5)
# Middle_Weights_matrix = (np.arange(5*4).reshape((5, 4)) + 1)/(5*4)
# Output_Weights_matrix = (np.arange(4*3).reshape((4, 3)) + 1)/(4*3)
#
# print ("Input Weights:\n",Input_Weights_matrix)
# print ("Middle Weights:\n",Middle_Weights_matrix)
# print ("Output Weights:\n",Output_Weights_matrix)


# a = np.array([-0.8344837,  -0.87072018,  0.10002567])
# b = (np.arange(4*3).reshape((4, 3)) + 1)/(4*3)
# c = np.dot(b, a, )
# print(c)

#endregion  ********

#region TEST Matrix Assignment to MappingProjection @@@@@@@@@@@@@@@@@@@@@@@@@@@@@@@@@@@@@@@@@@@@@@@@@@@@@@@@@@@@@@@@@@@
#
#
# color_naming = TransferMechanism(default_variable=[0,0],
#                         function=Linear,
#                         name="Color Naming"
#                         )
#
# word_reading = TransferMechanism(default_variable=[0,0],
#                         function=Logistic,
#                         name="Word Reading")
#
# verbal_response = TransferMechanism(default_variable=[0,0],
#                            function=Logistic)
#
# color_pathway = MappingProjection(sender=color_naming,
#                         receiver=verbal_response,
#                         matrix=IDENTITY_MATRIX,
#                         )
#
# word_pathway = MappingProjection(sender=word_reading,
#                        receiver=verbal_response,
#                         matrix=IDENTITY_MATRIX
#                        )
#
# Stroop_process = Process(default_variable=[[1,2.5]],
#                          pathway=[color_naming, word_reading, verbal_response])
#
#
# Stroop_process.execute()
#
# endregion

#region TEST Stroop Model @@@@@@@@@@@@@@@@@@@@@@@@@@@@@@@@@@@@@@@@@@@@@@@@@@@@@@@@@@@@@@@@@@@
# print ("TEST Stroop Model")
#
# import numpy as np
#
# # Construct the Mechanisms:
# colors_input_layer = TransferMechanism(size=2, function=Logistic, name='COLORS INPUT')
# words_input_layer = TransferMechanism(size=2, function=Logistic, name='WORDS INPUT')
# output_layer = TransferMechanism(size=1, name='OUTPUT')
# decision_mech = DDM(name='DECISION')
#
# # Define a MappingProjection from each of the input layers to the output_layer
# input_to_output_weights = MappingProjection(matrix=np.array([[1], [-1]]))
#
# # Construct the Processes:
# colors_process = process(pathway=[colors_input_layer, input_to_output_weights, output_layer])
# words_process = process(pathway=[words_input_layer, input_to_output_weights, output_layer])
# decision_process = process(pathway=[output_layer, decision_mech])
#
# # Construct the System:
# my_simple_Stroop = system(processes=[colors_process, words_process, decision_process])
#
# # SIMPLE STROOP ---------------
#
# colors_input_layer = TransferMechanism(size=2, function=Logistic, name='COLORS INPUT')
# words_input_layer = TransferMechanism(size=2, function=Logistic, name='WORDS INPUT')
# output_layer = TransferMechanism(size=1, name='OUTPUT')
# decision_mech = DDM(name='DECISION')
#
# input_to_output_weights = MappingProjection(matrix=np.array([[1], [-1]]))
#
# colors_process = process(pathway=[colors_input_layer, input_to_output_weights, output_layer])
# words_process = process(pathway=[words_input_layer, input_to_output_weights, output_layer])
# decision_process = process(pathway=[output_layer, decision_mech])
#
# my_simple_Stroop = system(processes=[colors_process, words_process, decision_process])
#
# # FULL STROOP ---------------
#
# color_input = TransferMechanism(size=2, function=Linear, name='COLOR INPUT')
# word_input = TransferMechanism(size=2, function=Linear, name='WORD INPUT')
# task_input = TransferMechanism(size=2, function=Linear, name='TASK INPUT')
# color_hidden = TransferMechanism(size=2, function=Logistic, name='COLOR HIDDEN')
# word_hidden = TransferMechanism(size=2, function=Logistic, name='WORD HIDDEN')
# output = TransferMechanism(size=1, function=Linear, name='OUTPUT')
# decision_mech = DDM(name='DECISION')
#
# input_weights = MappingProjection(matrix=np.array([[1, -1], [-1, 1]]))
# output_weights = MappingProjection(matrix=np.array([[1], [-1]]))
# color_task_weights = MappingProjection(matrix=np.array([[1], [0]]))
# word_task_weights = MappingProjection(matrix=np.array([[0], [1]]))
#
# color_process = process(pathway=[color_input, input_weights, color_hidden, output_weights, output])
# word_process = process(pathway=[word_input, input_weights, word_hidden, output_weights, output])
# color_task_process = process(pathway=[task_input, color_task_weights, color_hidden])
# word_task_process = process(pathway=[word_input, word_task_weights, word_hidden, output])
# decision_process = process(pathway=[output_layer, decision_mech])
#
# my_simple_Stroop = system(processes=[colors_process, words_process,
#                                      color_task_process, word_task_process, decision_process])

# endregion

# ----------------------------------------------- UTILITIES ------------------------------------------------------------

#region TEST typecheck: @@@@@@@@@@@@@@@@@@@@@@@@@@@@@@@@@@@@@@@@@@@@@@@@@@@@@@@@@@@@@@@@@@@@@@@@@@@@@

# @tc.typecheck
# def foo2(record:(int,int,bool), rgb:tc.re("^[rgb]$")) -> tc.any(int,float) :
#     # don't expect the following to make much sense:
#     a = record[0]; b = record[1]
#     return a/b if (a/b == float(a)/b) else float(a)/b
#
# # foo2((4,10,True), "r")   # OK
# # foo2([4,10,True], "g")   # OK: list is acceptable in place of tuple
# # foo2((4,10,1), "rg")     # Wrong: 1 is not a bool, string is too long
# # # foo2(None,     "R")      # Wrong: None is no tuple, string has illegal character
#
#
# from enum import Enum
# # class Weightings(AutoNumber):
# class Weightings(Enum):
#     CONSTANT        = 'hello'
#     SIMPLE        = 'goodbye'
#     ADAPTIVE = 'you say'
#
# @tc.typecheck
# def foo3(test:tc.re('hello')):
#     a = test
#
# foo3('hello')
# # foo3('goodbye')
# # foo3(test=3)
#
# @tc.typecheck
# def foo4(test:Weightings=Weightings.SIMPLE):
#     a = test
#
# # foo4(test=Weightings.LINEAR)
# foo4(test='LINEAR')

# @tc.typecheck
# def foo5(test:tc.any(int, float)=2):
#     a = test
#
# foo5(test=1)

# options = ['Happy', 'Sad']

# @tc.typecheck
# def foo6(arg:tc.enum('Happy', 'Sad')):
#     a = arg
#
# foo6(arg='Ugh')

# @tc.typecheck
# # def foo7(arg:tc.optional(tc.any(int, float, tc.seq_of(tc.any(int, float))))):
# def foo7(arg:tc.optional(tc.any(int, float, tc.list_of(tc.any(int, float)), np.ndarray))):
#     a = arg
#
# foo7(np.array([1,'a']))
#

# a = NotImplemented
# if isinstance(a, type(NotImplemented)):
#     print ("TRUE")

#endregion

#region TEST get_user_attributes @@@@@@@@@@@@@@@@@@@@@@@@@@@@@@@@@@@@@@@@@@@@@@@@@@@@@@@@@@@@@@@@@@@@@@@@@@@@@@@@@@@@@@@

# import inspect
#
# def get_class_attributes(cls):
#     boring = dir(type('dummy', (object,), {}))
#     return [item
#             for item in inspect.getmembers(cls)
#             if item[0] not in boring]
#
# class my_class():
#     attrib1 = 0
#     attrib2 = 1
#     # def __init__(self):
#         # self.attrib1 = 0
#         # self.attrib2 = 1
#
# print(get_class_attributes(my_class))

#endregion

#region TEST Function definition in class: @@@@@@@@@@@@@@@@@@@@@@@@@@@@@@@@@@@@@@@@@@@@@@@@@@@@@@@@@@@@@@@@@@@@@@@@@@@@@

# class a:
#     def __init__(self):
#         a.attrib1 = True
#
#     def class_function(string):
#         return 'RETURN: ' + string
#
# print (a.class_function('hello'))
#
#endregion

#region TEST Save function args: @@@@@@@@@@@@@@@@@@@@@@@@@@@@@@@@@@@@@@@@@@@@@@@@@@@@@@@@@@@@@@@@@@@@@@@@@@@@@


# def first_function(sender=NotImplemented,
#                   receiver=NotImplemented,
#                   params=NotImplemented,
#                   name=NotImplemented,
#                   prefs=NotImplemented,
#                   context=None):
#     saved_args = locals()
#     return saved_args
#
# def second_function(sender=NotImplemented,
#                   receiver=NotImplemented,
#                   params=NotImplemented,
#                   name=NotImplemented,
#                   prefs=NotImplemented,
#                   context=None):
#     saved_args = locals()
#     return saved_args
#
# a = first_function(sender='something')
# print ('a: ', a)
# a['context']='new context'
# print ('a: ', a)
# b = second_function(**a)
# print ('b: ', b)
#
#

#endregion

#region TEST Attribute assignment: @@@@@@@@@@@@@@@@@@@@@@@@@@@@@@@@@@@@@@@@@@@@@@@@@@@@@@@@@@@@@@@@@@@@@@@@@@@@@@@@@@

# class a:
#     def __init__(self):
#         a.attrib1 = True
#
# x = a()
# print ('attrib1: ', x.attrib1)
# x.attrib2 = False
# print ('attrib2: ', x.attrib2)

#endregion

#region TEST np.array ASSIGNMENT: @@@@@@@@@@@@@@@@@@@@@@@@@@@@@@@@@@@@@@@@@@@@@@@@@@@@@@@@@@@@@@@@@@@@@@@@@@@@@@@@@@

# test = np.array([[0]])
# print (test)
# test[0] = np.array([5])
# print (test)

#endregion

#region TEST next: @@@@@@@@@@@@@@@@@@@@@@@@@@@@@@@@@@@@@@@@@@@@@@@@@@@@@@@@@@@@@@@@@@@@@@@@@@@@@@@@@@

# class a:
#     pass
# b = a()
# c = a()
# l = ['hello', 1, b, 2, 'test', 3, c, 4, 'goodbye']
#
# x = [item for item in l if isinstance(item, a)]
# print (x)


# x = iter(l)
# # x = iter(['test', 'goodbye'])
# i = 0
# # while next((s for s in x if isinstance(s, int)), None):
#
# y = []
# z = next((s for s in x if isinstance(s, a)), None)
# while z:
#     y.append(z)
#     z = next((s for s in x if isinstance(s, a)), None)
#
# print (y)
# print (len(y))


# print (next((s for s in x if isinstance(s, int)), None))
# print (next((s for s in x if isinstance(s, int)), None))
# print (next((s for s in x if isinstance(s, int)), None))
# print (next((s for s in x if isinstance(s, int)), None))

#endregion

#region TEST BREAK IN FOR LOOP: @@@@@@@@@@@@@@@@@@@@@@@@@@@@@@@@@@@@@@@@@@@@@@@@@@@@@@@@@@@@@@@@@@@@@@@@@@@@@@@@@@

# i = 0
# for i in range(10):
#     if i == 2:
#         break
# print (i)

#endregion

#region TEST np.array DOT PRODUCT: @@@@@@@@@@@@@@@@@@@@@@@@@@@@@@@@@@@@@@@@@@@@@@@@@@@@@@@@@@@@@@@@@@@@@@@@@@

# # output_error = np.array([3, 1])
# # weight_matrix = np.array([[1, 2], [3, 4], [5, 6]])
#
# # sender_error = 5, 13, 21
#
# # receivers = np.array([[1, 2]]).reshape(2,1)
# receivers = np.array([3,1])
# weights = np.array([[1, 2], [3, 4], [5, 6]])
# print ('receivers: \n', receivers)
# print ('weights: \n', weights)
# print ('dot product: \n', np.dot(weights, receivers))

#endregion

#region TEST PRINT W/O RETURN @@@@@@@@@@@@@@@@@@@@@@@@@@@@@@@@@@@@@@@@@@@@@@@@@@@@@@@@@@@@@@@@@@@@@@@@@@@@@@@@@@

# # for item in [1,2,3,4]:
# #     print(item, " ", end="")
# #
# # print("HELLO", "GOOBAH", end="")
#
#
# print("HELLO ", end="")
# print("GOOBAH", end="")
# print(" AND FINALLY")
#
#endregion

#region TEST PHASE_SPEC @@@@@@@@@@@@@@@@@@@@@@@@@@@@@@@@@@@@@@@@@@@@@@@@@@@@@@@@@@@@@@@@@@@@@@@@@@@@@@@@@@

# def phaseSpecFunc(freq_spec, phase_spec, phase_max):
#     for time in range(20):
#         if (time % (phase_max + 1)) == phase_spec:
#             print (time, ": FIRED")
#         else:
#             print (time, ": -----")
#
# phaseSpecFunc(freq_spec=1,
#               phase_spec=1,
#               phase_max=3)

#endregion

#region TEST CUSTOM LIST THAT GETS ITEM FROM ANOTHER LIST @@@@@@@@@@@@@@@@@@@@@@@@@@@@@@@@@@@@@@@@@@@@@@@@@@@@@@@@@@@@@@

# from collections import UserList
#
# # class mech_list(UserList):
# #     def __init__(self):
# #         super(mech_list, self).__init__()
# #         self.mech_tuples = mech_tuples()
# #
# #     def __getitem__(self, item):
# #         return self.mech_tuples.tuples_list[item][0]
# #
# #     def __setitem__(self, key, value):
# #         raise ("MyList is read only ")
# #
# # class mech_tuples:
# #     def __init__(self):
# #         # self.tuples_list = myList()
# #         self.tuples_list = [('mech 1', 1), ('mech 2', 2)]
#
# # x = mech_list(mech_tuples())
# # print (x[0])
#
# class mech_list(UserList):
#     def __init__(self, source_list):
#         super(mech_list, self).__init__()
#         self.mech_tuples = source_list
#
#     def __getitem__(self, item):
#         return self.mech_tuples.tuples_list[item][0]
#
#     def __setitem__(self, key, value):
#         raise ("MyList is read only ")
#
# class system:
#     def __init__(self):
#         self.tuples_list = [('mech 1', 1), ('mech 2', 2)]
#         self.mech_list = mech_list(self)
#
# x = System()
# print (x.mech_list[1])
#
#endregion

#region TEST ERROR HANDLING: NESTED EXCEPTIONS @@@@@@@@@@@@@@@@@@@@@@@@@@@@@@@@@@@@@@@@@@@@@@@@@@@@@@@@@@@@@@@@@@@@@@@@@

#
# MonitoredOutputStatesOption = dict
# target_set = {
#     MONITOR_FOR_CONTROL:'state that is monitored',
#     # FUNCTION_PARAMS:{WEIGHTS:[1]}
#               }
#
# try:
#     # It IS a MonitoredOutputStatesOption specification
#     if isinstance(target_set[MONITOR_FOR_CONTROL], MonitoredOutputStatesOption):
#         # Put in a list (standard format for processing by _instantiate_monitored_output_states)
#         # target_set[MONITOR_FOR_CONTROL] = [target_set[MONITOR_FOR_CONTROL]]
#         print ("Assign monitored States")
#     # It is NOT a MonitoredOutputStatesOption specification, so assume it is a list of Mechanisms or States
#     else:
#         # for item in target_set[MONITOR_FOR_CONTROL]:
#         #     self._validate_monitored_state_in_system(item, context=context)
#         # Insure that number of weights specified in WEIGHTS functionParams equals the number of monitored states
#         print ('Validated monitored states')
#         try:
#             num_weights = len(target_set[FUNCTION_PARAMS][WEIGHTS])
#         except KeyError:
#             # raise ScratchPadError('Key error for assigning weights')
#             pass
#         else:
#             # num_monitored_states = len(target_set[MONITOR_FOR_CONTROL])
#             # if not True:
#             if True:
#                 raise ScratchPadError("Weights not equal")
# except KeyError:
#     pass

#endregion

#region TEST ERROR HANDLING @@@@@@@@@@@@@@@@@@@@@@@@@@@@@@@@@@@@@@@@@@@@@@@@@@@@@@@@@@@@@@@@@@@@@@@@@@@@@@@@@@@@@
#

# myMatrix = np.matrix('1 2 3; 4 5 q')

# try:
#     myMatrix = np.matrix('1 2 3; 4 5 6')
# except (TypeError, ValueError) as e:
#     print ("Error message: {0}".format(e))

# try:
#     myMatrix = np.atleast_2d(['a', 'b'], ['c'])
# except TypeError as e:
#     print ("Array Error message: {0}".format(e))

# try:
#     myMatrix = np.matrix([[1, 2, 3], ['a', 'b', 'c']])
# except TypeError as e:
#     print ("Matrix Error message: {0}".format(e))
#
#
# print ("\nmyMatrix: \n", myMatrix)
#
#endregion

#region TEST ERROR HANDLING: INSTANTIATING A CUSTOM EXCEPTION @@@@@@@@@@@@@@@@@@@@@@@@@@@@@@@@@@@@@@@@@@@@@@@@@@@@@@@@@@

# try:
#     raise TypeError('help')
# except:
#     print ("Exeption raised!")

#endregion

#region TEST FIND TERMINALS IN GRAPH @@@@@@@@@@@@@@@@@@@@@@@@@@@@@@@@@@@@@@@@@@@@@@@@@@@@@@@@@@@@@@@@@@@@@@@@@@@@@@@@@@@

#          A
#         /
#       B
#      / \
#    C    D
#   /
# E

# graph = {"B": {"A"},
#          "C": {"B"},
#          "D": {"B"},
#          "E": {"C"},
#          "A": set()}
#
# B    C
#  \  /
#   A

# graph = {
#     "A": {"B", "C"},
#     "B": set(),
#     "C": set()
# }

# receiver_mechs = set(list(graph.keys()))
#
# print ("receiver_mechs: ", receiver_mechs)
#
# sender_mechs = set()
# for receiver, sender in graph.items():
#     sender = graph[receiver]
#     sender_mechs = sender_mechs.union(sender)
#
# print ("sender_mechs: ", sender_mechs)
#
# terminal_mechs = receiver_mechs-sender_mechs
#
# print ('terminal_mechs: ', terminal_mechs )

# p2 = Process(pathway=[e, c, b, d], name='p2')
# p1e = Process(pathway=[a, b, c, d], name='p1e')

# graph = {"B": {"A"},
#          "C": {"B"},
#          "D": {"B"},
#          "D": {"C"},
#          "E": set(),
#          "A": set()}

# p1e: [a, b, c, d]
# p2:  [e, c, f, b, d]

# graph = {"B": {"A"},
#          "C": {"B"},
#          "D": {"B"},
#          "B": {"D"},
#          "A": set()}
#

# graph = {"B": {"A", "X"},
#                 "C": {"B", "Y"},
#                 "D": {"B"},
#                 "E": {"C"}}
#

# from toposort import toposort, toposort_flatten
#
# print("\nList of sets from toposort: ", list(toposort(graph))) # list of sets
# print("toposort_flatten (not sorted): ", toposort_flatten(graph, sort=False)) # a particular order
# print("toposort_flatten (sorted): ", toposort_flatten(graph, sort=True)) # a particular order

# from itertools import chain
# # graph ={'B': {'A', 'F'}, 'C': {'B'}, 'D': {'B'}, 'E': {'C'}}
# terminals = [k for k in graph.keys() if k not in chain(*graph.values())]
# print ("\nterminals: ", terminals)


#endregion

#region TEST TOPOSORT @@@@@@@@@@@@@@@@@@@@@@@@@@@@@@@@@@@@@@@@@@@@@@@@@@@@@@@@@@@@@@@@@@@@@@@@@@@@@@@@@@@@@


# # from toposort import toposort, toposort_flatten
# # # #
# # # graph = {"C": {"B","D"},  # Note: ignores neste' sets
# # #         "C": { "A"},
# # #         "C": {"C''"},
# # #         "B": {"A'"},
# # #         "B":{"A"},
# # #         "C''":{"A'"}, # ADDED
# # #         "A":set(),
# # #         "A'":set(),
# # #         "C''":{"B''"},
# # #         "B''":{"A''"},
# # #         "A''":set(),
# # #         "D": { "B"}
# # #          }
# # #         # "D":set()}
# # #
# # #
# # #          E
# # #         /
# # #    D   C
# # #     \ / \
# # #      B   Y
# # #     / \
# # #    A   X
# # #
# # graph = {"B": {"A", "X"},
# #          "C": {"B", "Y"},
# #          "D": {"B"},
# #          "E": {"C"}}
# # #
# import re
# print()
# print( list(toposort(graph))) # list of sets
# print(toposort_flatten(graph)) # a particular order
# # print( re.sub('[\"]','',str(list(toposort(graph))))) # list of sets
# # print( re.sub('[\"]','',str(toposort_flatten(graph)))) # a particular order

#
# OUTPUT:
# [{A, A', A''}, {B'', B}, {C''}, {C}]
# [A, A', A'', B, B'', C'', C]

# #endregion

#region TEST **kwARG PASSING  @@@@@@@@@@@@@@@@@@@@@@@@@@@@@@@@@@@@@@@@@@@@@@@@@@@@@@@@@@@@@@@@@@@@@@@@@@@

# def function(arg1=1, arg2=2, **kwargs):
#     print ("arg 1: {}\narg 2: {}\nkwargs: {}\ntype of kwargs: {}".format(arg1, arg2, kwargs, type(kwargs)))
#
# function(**{'arg1':3, 'arg2':4})
#
# arg_dict = {'arg1':5, 'arg2':6, 'arg3':7}
# function(**arg_dict)

# def function(arg1=1, arg2=2):
#     print ("\targ 1: {}\n\targ 2: {}".format(arg1, arg2))
#
# print("\nArgs passed as **{'arg1':5, 'arg2':6}:")
# function(**{'arg1':5, 'arg2':6})
#
# print("\nArgs passed as *(7, 8):")
# function(*(7, 8))
#
# print("\nArgs passed as **{kwArg1:9, kwArg2:10}:")
# kwArg1 = 'arg1'
# kwArg2 = 'arg2'
# function(**{kwArg1:9, kwArg2:10})

#endregion

#region TEST @PROPERTY APPEND FOR SETTER @@@@@@@@@@@@@@@@@@@@@@@@@@@@@@@@@@@@@@@@@@@@@@@@@@@@@@@@@@@@@@@@@@@@@@@@@@@

# class attribute_list(list):
#     def append(self, value):
#         print ('ACCESSED ATTRIBUTE APPEND')
#         super(attribute_list, self).append(value)
#
# class a:
#     def __init__(self):
#         self._attribute = attribute_list()
#         self._attribute.append('happy')
#
#     @property
#     def attribute(self):
#         return self._attribute
#
#     @attribute.setter
#     def attribute(self, value):
#         print ('ACCESSED SETTER')
#         self._attribute.append(value)
#
#     def add(self, value):
#         self.attribute = value
#
#
# x = a()
# # items = ['happy', 'sad']
# # for i in items:
# #     x.attribute = i
#
# x.attribute.append('sad')
# print(x.attribute)
#

#endregion

#region TEST HIERARCHICAL property -- WORKS! @@@@@@@@@@@@@@@@@@@@@@@@@@@@@@@@@@@@@@@@@@@@@@@@@@@@@@@@@@@@@@@@@@@@@@@@@@@

# class a:
#     def __init__(self):
#         self._attribute = None
#
#     # @property
#     # def attribute(self):
#     def getattribute(self):
#         print ('RETRIEVING PARENT attribute')
#         return self._attribute
#
#     # @attribute.setter
#     # def attribute(self, value):
#     def setattribute(self, value):
#         print ('SETTING PARENT TO: ', value)
#         self._attribute = value
#         print ('PARENT SET TO: ', self._attribute)
#
#     attribute = property(getattribute, setattribute, "I'm the attribute property")
#
# class b(a):
#     # def __init__(self):
#     #     self.attrib = 1
#     #     self._attribute = None
#     # @property
#     # def attribute(self):
#     def getattribute(self):
#         print ('RETRIEVING CHILD attribute')
#         return super(b, self).getattribute()
#
#     # @attribute.setter
#     # def attribute(self, value):
#     def setattribute(self, value):
#         # super(b, self).attribute(value)
#         # super(b,self).__set__(value)
#         super(b,self).setattribute(value)
#         print ('SET CHILD TO: ', self._attribute)
#         # self._attribute = value
#
#     attribute = property(getattribute, setattribute, "I'm the attribute property")
#
# x = a()
# x.attribute = 1
# x.attribute = 1
# print (x.attribute)
# y = b()
# y.attribute = 2
# print (y.attribute)


#endregion

#region TEST HIERARCHICAL property -- FROM BRYN @@@@@@@@@@@@@@@@@@@@@@@@@@@@@@@@@@@@@@@@@@@@@@@@@@@@@@@@@@@@@@@@@@@@@@@@

# class A(object):
#     def __init__(self):
#         self._foo = 1
#     @property
#     def foo(self):
#         return self._foo
#
#     @foo.setter
#     def foo(self, value):
#         self._foo = value
#
#
# class B(A):
#     @A.foo.setter
#     def foo(self, value):
#         A.foo.__set__(self, value * 2)
#
#
# if __name__ == '__main__':
#     a = A()
#     b = B()
#     a.foo = 5
#     b.foo = 5
#     print("a is %d, b is %d" % (a.foo, b.foo))

#endregion

#region TEST setattr for @property @@@@@@@@@@@@@@@@@@@@@@@@@@@@@@@@@@@@@@@@@@@@@@@@@@@@@@@@@@@@@@@@@@@@@@@@@@@@@@@@@@@@@
#
# class a:
#     # def __init__(self):
#     #     self.attrib = 1
#     @property
#     def attribute(self):
#         return self._attribute
#
#     @attribute.setter
#     def attribute(self, value):
#         print ('SETTING')
#         self._attribute = value
#
# x = a()
# # x.attribute = 1
# setattr(x, 'attribute', 2)
# print (x.attribute)
# print (x._attribute)
#endregion

#region TEST setattr @@@@@@@@@@@@@@@@@@@@@@@@@@@@@@@@@@@@@@@@@@@@@@@@@@@@@@@@@@@@@@@@@@@@@@@@@@@@@@@@@@@@@@@@@@@@@@@@@@@

# class a:
#     def __init__(self):
#         a.foo = 3
#
# x = a()
# setattr(x, 'foo', 4)
# print (x.foo)
# print (x.__dict__)

# #endregion

#region TEST ARITHMETIC @@@@@@@@@@@@@@@@@@@@@@@@@@@@@@@@@@@@@@@@@@@@@@@@@@@@@@@@@@@@@@@@@@@@@@@@@@@@@@@@@@@@@

# x = np.array([10,10])
# y = np.array([1,2])
# q = np.array([2,3])
#
# z = LinearCombination(x,
#                       param_defaults={LinearCombination.OPERATION: LinearCombination.Operation.PRODUCT},
#                       context='TEST')
# print (z.execute([x, y, q]))

# #endregion

#region TEST LINEAR @@@@@@@@@@@@@@@@@@@@@@@@@@@@@@@@@@@@@@@@@@@@@@@@@@@@@@@@@@@@@@@@@@@@@@@@@@@@@@@@@@@@@

# x = np.array([10,10])
# y = np.array([1,2])
# q = np.array([2,3])
#
# z = Linear(x, context='TEST')
# print (z.execute([x]))
#
# #endregion

#region TEST iscompatible @@@@@@@@@@@@@@@@@@@@@@@@@@@@@@@@@@@@@@@@@@@@@@@@@@@@@@@@@@@@@@@@@@@@@@@@@@@@@@@@@@@@@

# a = 1
# b = LogEntry.OUTPUT_VALUE
#
# # if iscompatible(a,b, **{kwCompatibidlityType:Enum}):
# if iscompatible(a,b):
#     print('COMPATIBLE')
# else:
#     print('INCOMPATIBLE')
#
# #endregion

#region TEST OVER-WRITING OF LOG @@@@@@@@@@@@@@@@@@@@@@@@@@@@@@@@@@@@@@@@@@@@@@@@@@@@@@@@@@@@@@@@@@@@@@@@@@@@@@@@@@@@@
#

# class a:
#
#     attrib = 1
#
#     class LogEntry(IntEnum):
#         NONE            = 0
#         TIME_STAMP      = 1 << 0
#
#     def __init__(self):
#         self.attrib = 2
#
#
# class b(a):
#
#     class LogEntry(IntEnum):
#         OUTPUT_VALUE    = 1 << 2
#         DEFAULTS = 3
#
#     def __init__(self):
#         self.pref = self.LogEntry.DEFAULTS
#
# x = a()
# y = b()
#
# z = b.LogEntry.OUTPUT_VALUE
# print (z)

#endregion

#region TEST SHARED TUPLE @@@@@@@@@@@@@@@@@@@@@@@@@@@@@@@@@@@@@@@@@@@@@@@@@@@@@@@@@@@@@@@@@@@@@@@@@@@@@@@@@@@@@@@@@@@@@@
#
# from collections import namedtuple
#
# TestTuple = namedtuple('TestTuple', 'first second')
#
# class a:
#     def __init__(self):
#         # self.tuple_a = TestTuple('hello','world')
#         self.tuple_a = 5
#
# x = a()
#
# class b:
#     def __init__(self):
#         self.tuple_a = x.tuple_a
#
# class c:
#     def __init__(self):
#         setattr(self, 'tuple_a', x.tuple_a)
#
# y=b()
# z=c()
# x.tuple_a = 6
#
# print (y.tuple_a)
# print (z.tuple_a)
#
#
#endregion

#region TEST PREFS GETTER @@@@@@@@@@@@@@@@@@@@@@@@@@@@@@@@@@@@@@@@@@@@@@@@@@@@@@@@@@@@@@@@@@@@@@@@@@@@@@@@@@@@@@@@@@@@@@
#
# class prefs:
#     def __init__(self):
#         self.pref_attrib = 'PREF ATTRIB'
#
# class a:
#     def __init__(self):
#         self._prefs = prefs()
#
#     @property
#     def prefs(self):
#         print ("accessed")
#         return self._prefs
#
#endregion

#region TEST: Preferences @@@@@@@@@@@@@@@@@@@@@@@@@@@@@@@@@@@@@@@@@@@@@@@@@@@@@@@@@@@@@@@@@@@@@@@@@@@@@@@@@@@@@@@@@@@@@@
#
# # x = DDM()
# # x.prefs.show()
#
# DDM_prefs = ComponentPreferenceSet(
#                 reportOutput_pref=PreferenceEntry(True,PreferenceLevel.SYSTEM),
#                 verbose_pref=PreferenceEntry(True,PreferenceLevel.SYSTEM),
#                 kpFunctionRuntimeParams_pref=PreferenceEntry(Modulation.MULTIPLY,PreferenceLevel.TYPE)
#                 )
# DDM_prefs.show()
# # DDM.classPreferences = DDM_prefs
# #
# # DDM_prefs.show()
# # print (DDM_prefs.verbosePref)
#

#endregion

#region TEST:  GET ATTRIBUTE LIST @@@@@@@@@@@@@@@@@@@@@@@@@@@@@@@@@@@@@@@@@@@@@@@@@@@@@@@@@@@@@@@@@@@@@@@@@@@@@@@@@@@@@@
#
# class x:
#     def __init__(self):
#         self.attrib1 = 'hello'
#         self.attrib2 = 'world'
#
# a = x()
#
# print (a.__dict__.values())
#
# for item in a.__dict__.keys():
#     if 'attrib' in item:
#         print (item)
#
# for item, value in a.__dict__.items():
#     if 'attrib' in item:
#         print (value)

#endregion

#region TEST:  PROPERTY GETTER AND SETTER @@@@@@@@@@@@@@@@@@@@@@@@@@@@@@@@@@@@@@@@@@@@@@@@@@@@@@@@@@@@@@@@@@@@@@@@@@@@@@
#
# ************
#
# EXAMPLE:
#
# class ClassProperty(property):
#     def __get__(self, cls, owner):
#         return self.fget.__get__(None, owner)()
#
# class foo(object):
#     _var=5
#     def getvar(cls):
#         return cls._var
#     getvar=classmethod(getvar)
#     def setvar(cls,value):
#         cls._var=value
#     setvar=classmethod(setvar)
#     var=ClassProperty(getvar,setvar)
#
# assert foo.getvar() == 5
# foo.setvar(4)
# assert foo.getvar() == 4
# assert foo.var == 4
# foo.var = 3
# assert foo.var == 3
# However, the setters don't actually work:
#
# foo.var = 4
# assert foo.var == foo._var # raises AssertionError
# foo._var is unchanged, you've simply overwritten the property with a new value.
#
# You can also use ClassProperty as a decorator:
#
# class Foo(object):
#     _var = 5
#
#     @ClassProperty
#     @classmethod
#     def var(cls):
#         return cls._var
#
#     @var.setter
#     @classmethod
#     def var(cls, value):
#         cls._var = value
#
# assert foo.var == 5
#
# **************
#
# BETTER EXAMPLE:

# class foo(object):
#     _var = 5
#     class __metaclass__(type):
#     	pass
#     @classmethod
#     def getvar(cls):
#     	return cls._var
#     @classmethod
#     def setvar(cls, value):
#     	cls._var = value
#

# class foo(object):
#     _var = 5
#     class __metaclass__(type):
#     	@property
#     	def var(cls):
#     		return cls._var
#     	@var.setter
#     	def var(cls, value):
#     		cls._var = value



# class a:
#     _cAttrib = 5
#
#     def __init__(self):
#         self._iAttrib = 2
#         pass
#
#     @property
#     def iAttrib(self):
#         return self._iAttrib
#
#     @iAttrib.setter
#     def iAttrib(self, value):
#         print('iAttrib SET')
#         self._iAttrib = value
#
#     @property
#     def cAttrib(self):
#         return self._cAttrib
#
#     @cAttrib.setter
#     def cAttrib(self, value):
#         print('cAttrib SET')
#         self._cAttrib = value

# class classProperty(property):
#     def __get__(self, cls, owner):
#         return self.fget.__get__(None, owner)()

# class a(object):
#     _c_Attrib=5
    # def get_c_Attrib(cls):
    #     return cls.__c_Attrib
    # get_c_Attrib=classmethod(get_c_Attrib)
    # def set_c_Attrib(cls,value):
    #     cls.__c_Attrib=value
    # set_c_Attrib=classmethod(set_c_Attrib)
    # _c_Attrib=ClassProperty(get_c_Attrib, set_c_Attrib)

# test = 0
# class a(object):
#
#     _c_Attrib=5
#
#     @classProperty
#     @classmethod
#     def c_Attrib(cls):
#         test = 1
#         return cls._c_Attrib
#
#     @c_Attrib.setter
#     @classmethod
#     def c_Attrib(cls, value):
#         test = 1
#         print ('Did something')
#         cls._c_Attrib = value
#

# test = 0
# class a(object):
#     _c_Attrib = 5
#     class __metaclass__(type):
#         @property
#         def c_Attrib(cls):
#             return cls._c_Attrib
#         @c_Attrib.setter
#         def c_Attrib(cls, value):
#             pass
#             # cls._c_Attrib = value
#

# test = 0
# class a(object):
#     _c_Attrib = 5
#     class __metaclass__(type):
#         pass
#     @classmethod
#     def getc_Attrib(cls):
#         return cls._c_Attrib
#     @classmethod
#     def setc_Attrib(cls, value):
#         test = 1
#         cls._c_Attrib = value
#

# class classproperty(object):
#     def __init__(self, getter):
#         self.getter= getter
#     def __get__(self, instance, owner):
#         return self.getter(owner)
#
# class a(object):
#     _c_Attrib= 4
#     @classproperty
#     def c_Attrib(cls):
#         return cls._c_Attrib
#
# x = a()
#
# a.c_Attrib = 22
# print ('\na.c_Attrib: ',a.c_Attrib)
# print ('x.c_Attrib: ',x.c_Attrib)
# print ('a._c_Attrib: ',a._c_Attrib)
# print ('x._c_Attrib: ',x._c_Attrib)
#
# x.c_Attrib = 101
# x._c_Attrib = 99
# print ('\nx.c_Attrib: ',x.c_Attrib)
# print ('x._c_Attrib: ',x._c_Attrib)
# print ('a.c_Attrib: ',a.c_Attrib)
# print ('a._c_Attrib: ',a._c_Attrib)
#
# a.c_Attrib = 44
# a._c_Attrib = 45
# print ('\nx.c_Attrib: ',x.c_Attrib)
# print ('x._c_Attrib: ',x._c_Attrib)
# print ('a.c_Attrib: ',a.c_Attrib)
# print ('a._c_Attrib: ',a._c_Attrib)

# ------------


# class classproperty(object):
#     def __init__(self, getter):
#         self.getter= getter
#     def __get__(self, instance, owner):
#         return self.getter(owner)
#
# class a(object):
#     # classPrefs= 4
#     @classproperty
#     def c_Attrib(cls):
#         try:
#             return cls.classPrefs
#         except:
#             cls.classPrefs = 'CREATED'
#             return cls.classPrefs

# x = a()
# print (x.classPrefs)
# print (a.classPrefs)
#
# a.c_Attrib = 22
# print ('\na.c_Attrib: ',a.c_Attrib)
# print ('x.c_Attrib: ',x.c_Attrib)
# print ('a.classPrefs: ',a.classPrefs)
# print ('x.classPrefs: ',x.classPrefs)
#
# x.c_Attrib = 101
# x.classPrefs = 99
# print ('\nx.c_Attrib: ',x.c_Attrib)
# print ('x.classPrefs: ',x.classPrefs)
# print ('a.c_Attrib: ',a.c_Attrib)
# print ('a.classPrefs: ',a.classPrefs)
#
# a.c_Attrib = 44
# a.classPrefs = 45
# print ('\nx.c_Attrib: ',x.c_Attrib)
# print ('x.classPrefs: ',x.classPrefs)
# print ('a.c_Attrib: ',a.c_Attrib)
# print ('a.classPrefs: ',a.classPrefs)
#
#
#
#endregion

#region TEST:  DICTIONARY MERGE @@@@@@@@@@@@@@@@@@@@@@@@@@@@@@@@@@@@@@@@@@@@@@@@@@@@@@@@@@@@@@@@@@@@@@@@@@@@@@@@@@@@@@@@

# # -
#
#
# # a = {'hello':1}
# a = {}
# # b = {'word':2}
# b = {}
# # c = {**a, **b} # AWAITING 3.5
# c = {}
# c.update(a)
# c.update(b)
# if (c):
#     print(c)
# else:
#     print('empty')
#
#
#
#endregion

# region TEST: SEQUENTIAL ERROR HANDLING @@@@@@@@@@@@@@@@@@@@@@@@@@@@@@@@@@@@@@@@@@@@@@@@@@@@@@@@@@@@@@@@@@@@@@@@@@@@@@
# # state_params = None
# state_params = {}
# # state_params = {'Already there': 0}
# state_spec = {'hello': {'deeper dict':1}}
# key = 'goodbye'
# # key = 'hello'
#
# try:
#     state_params.update(state_spec[key])
# # state_spec[STATE_PARAMS] was not specified
# except KeyError:
#         pass
# # state_params was not specified
# except (AttributeError):
#     try:
#         state_params = state_spec[key]
#     # state_spec[STATE_PARAMS] was not specified
#     except KeyError:
#         state_params = {}
# # state_params was specified but state_spec[STATE_PARAMS] was not specified
# except TypeError:
#     pass
# #endregion

#region TEST:  ORDERED DICTIONARY ORDERING @@@@@@@@@@@@@@@@@@@@@@@@@@@@@@@@@@@@@@@@@@@@@@@@@@@@@@@@@@@@@@@@@@@@@@@@@@@@@
# from collections import OrderedDict
#
# a = OrderedDict()
# a['hello'] = 1
# a['world'] = 2
#
# for x in a:
#     print ('x: ', x)
#
# print ("a: ", a)
# print (list(a.items())[0], list(a.items())[1])
#
# b = {'hello':1, 'world':2}
#
# print ("b: ", b)
#
#endregion

#region TEST:  add a parameterState to a param after an object is instantiated @@@@@@@@@@@@@@@@@@@@@@@@@@@@@@@@@@@@@@@@@

# from Components.Mechanisms.DDM import DDM
# from Components.States.ParameterState import ParameterState
#
# x = DDM()
# state = x._instantiate_state(state_type=ParameterState,
#                               state_name='DDM_TEST_PARAM_STATE',
#                               state_spec=100.0,
#                               reference_value=0.0,
#                               reference_value_name='DDM T0 CONSTRAINT',
#                               context='EXOGENOUS SPEC')
# x.parameterStates['DDM_TEST_PARAM_STATE'] = state

# x._instantiate_state_list(state_type=ParameterState,
#                                    state_param_identifier='DDM_TEST',
#                                    reference_value=0.0,
#                                    reference_value_name='DDM T0 CONSTRAINT',
#                                    context='EXOGENOUS SPEC')

#endregion

#region TEST OF AutoNumber IntEnum TYPE @@@@@@@@@@@@@@@@@@@@@@@@@@@@@@@@@@@@@@@@@@@@@@@@@@@@@@@@@@@@@@@@@@@@@@@@@@@@@@@@

# #
#
# from enum import IntEnum
# class AutoNumber(IntEnum):
#     """Autonumbers IntEnum type
#
#     Adapted from AutoNumber example for Enum at https://docs.python.org/3/library/enum.html#enum.IntEnum:
#     Notes:
#     * Start of numbering changed to 0 (from 1 in example)
#     * obj based on int rather than object
#     """
#     def __new__(cls):
#         # Original example:
#         # value = len(cls.__members__) + 1
#         # obj = object.__new__(cls)
#         value = len(cls.__members__)
#         obj = int.__new__(cls)
#         obj._value_ = value
#         return obj
#
# class DDM_Output(AutoNumber):
#     DDM_DECISION_VARIABLE = ()
#     DDM_RT_MEAN = ()
#     DDM_ER_MEAN = ()
#     DDM_RT_CORRECT_MEAN = ()
#     DDM_RT_CORRECT_VARIANCE = ()
#     TOTAL_COST = ()
#     TOTAL_ALLOCATION = ()
#     NUM_OUTPUT_VALUES = ()
#
# class DDM_Output_Int(IntEnum):
#     DDM_DECISION_VARIABLE = 0
#     DDM_RT_MEAN = 1
#     DDM_ER_MEAN = 2
#     DDM_RT_CORRECT_MEAN = 3
#     DDM_RT_CORRECT_VARIANCE = 4
#     TOTAL_COST = 5
#     TOTAL_ALLOCATION = 6
#     NUM_OUTPUT_VALUES = 7
#
# x = DDM_Output.NUM_OUTPUT_VALUES
# # x = DDM_Output_Int.NUM_OUTPUT_VALUES
#
# print (x.value)

#endregion

#region TEST OF RIGHT REPLACE (rreplace) @@@@@@@@@@@@@@@@@@@@@@@@@@@@@@@@@@@@@@@@@@@@@@@@@@@@@@@@@@@@@@@@@@@@@@@@@@@@@@@

#

# def rreplace(myStr, old, new, count):
#     return myStr[::-1].replace(old[::-1], new[::-1], count)[::-1]
#
# new_str = rreplace('hello-1', '-1', '-2', 1)
# print(new_str)

#endregion

#region TEST OF OrderedDict @@@@@@@@@@@@@@@@@@@@@@@@@@@@@@@@@@@@@@@@@@@@@@@@@@@@@@@@@@@@@@@@@@@@@@@@@@@@@@@@@@@@@@@@@@@@
#
# from collections import OrderedDict
# from collections import Counter
#
# # class OrderedCounter(Counter, OrderedDict):
# #     'Counter that remembers the order elements are first encountered'
# #
# #     def __repr__(self):
# #         return '%s(%r)' % (self.__class__.__name__, OrderedDict(self))
# #
# #     def __reduce__(self):
# #         return self.__class__, (OrderedDict(self),)
#
#
# a = OrderedDict({'hello': 1,
#                  'goodbye': 2
#                  })
# a['I say'] = 'yes'
# a['You say'] = 'no'
#
# print ('dict: ', a)
#
# print (list(a.items()))
#
# for key, value in a.items():
#     print('value of {0}: '.format(key), value)
#
# print("keys.index('hello'): ", list(a.keys()).index('hello'))
# print('keys.index(1): ', list(a.values()).index(1))
# print("keys.index('I say'): ", list(a.keys()).index('I say'))
# print("keys.index('yes'): ", list(a.values()).index('yes'))
#
# print("list(values): ", list(a.values()))
# print("values[0]: ", list(a.values())[0])
# print("values[2]: ", list(a.values())[2])
#
#
#
# # for item in a if isinstance(a, list) else list(a.items()[1]:
# #     print (item)
#
# # a = [1, 2, 3]
# #
# #
# # for key, value in a.items() if isinstance(a, dict) else enumerate(a):
# #     print (value)
# #
# #
# # # for value in b:
# # for key, value in enumerate(b):
# #     print (value)
# #
# #
# # d.values().index('cat')
# # d.keys().index('animal')
# # list(d.keys()).index("animal")
# #
#
# #endregion

#region TEST OF List indexed by string @@@@@@@@@@@@@@@@@@@@@@@@@@@@@@@@@@@@@@@@@@@@@@@@@@@@@@@@@@@@@@@@@@@@@@@@@@@@@@@@@


# # a = MyClass()
# # b = MyClass()
# # # a.name = 'hello'
# # a.name.append('hello')
# # print(a.name)
# # print(b.name)
#
#
# # from collections import UserList
# #
# # class ClassListTest(UserList):
# #     """Implements dict-like list, that can be indexed by the names of the States in its entries.
# #
# #     Supports getting and setting entries in the list using string (in addition to numeric) indices.
# #     For getting an entry:
# #         the string must match the name of a State in the list; otherwise an excpetion is raised.
# #     For setting an entry:
# #         the string must match the name of the State being assigned;
# #         if there is already a State in the list the name of which matches the string, it is replaced;
# #         if there is no State in the list the name of which matches the string, the State is appended to the list.
# #
# #     IMPLEMENTATION NOTE:
# #         This class allows the states of a mechanism to be maintained in lists, while providing the convenience
# #         (to the user) of access and assignment by name (e.g., akin to a dict).
# #         Lists are used (instead of a dict or OrderedDict) since:
# #             - ordering is in many instances convenient, and in some critical (e.g., for consistent mapping from
# #                 collections of states to other variables, such as lists of their values);
# #             - they are most commonly accessed either exhaustively (e.g., in looping through them during execution),
# #                 or by index (e.g., to get the first, "primary" one), which makes the efficiencies of a dict for
# #                 accessing by key/name less critical;
# #             - the number of states in a collection for a given mechanism is likely to be small so that, even when
# #                 accessed by key/name, the inefficiencies of searching a list are likely to be inconsequential.
# #     """
# #
# #     def __init__(self, list=None, name=None, **kwargs):
# #         self.name = name or self.__class__.__name__
# #         UserList.__init__(self, list, **kwargs)
# #         # self._ordered_keys = []
# #
# #     def __getitem__(self, index):
# #         try:
# #             return self.data[index]
# #         except TypeError:
# #             index = self._get_index_for_item(index)
# #             return self.data[index]
# #
# #     def __setitem__(self, index, value):
# #         try:
# #             self.data[index] = value
# #         except TypeError:
# #             if not index is value.name:
# #                 raise ScratchPadError("Name of entry for {} ({}) must match the name of its State ({})".
# #                                       format(self.name, index, value.name))
# #             index_num = self._get_index_for_item(index)
# #             if index_num is not None:
# #                 self.data[index_num] = value
# #             else:
# #                 self.data.append(value)
# #
# #     def _get_index_for_item(self, index):
# #         if isinstance(index, str):
# #             # return self.data.index(next(obj for obj in self.data if obj.name is index))
# #             obj = next((obj for obj in self.data if obj.name is index), None)
# #             if obj is None:
# #                 return None
# #             else:
# #                 return self.data.index(obj)
# #
# #         elif isinstance(index, MyClass):
# #             return self.data.index(index)
# #         else:
# #             raise ScratchPadError("{} is not a legal index for {} (must be number, string or State".
# #                                   format(index, self.name))
# #
# #     def __delitem__(self, index):
# #         del self.data[index]
# #
# #     def clear(self):
# #         super().clear(self)
# #
# #     # def pop(self, index, *args):
# #     #     raise UtilitiesError("{} is read-only".format(self.name))
# #     # def popitem(self):
# #     #     raise UtilitiesError("{} is read-only".format(self.name))
# #
# #     def __additem__(self, index, value):
# #         if index >= len(self.data):
# #             self.data.append(value)
# #         else:
# #             self.data[index] = value
# #
# #
# #     def __contains__(self, item):
# #         if super().__contains__(item):
# #             return True
# #         else:
# #             return any(item is obj.name for obj in self.data)
# #
# #     def copy(self):
# #         return self.data.copy()
#
# class MyClass():
#     name = None
#     def __init__(self, name=None):
#         self.name = name
#         # self.name = name
#
# my_obj = MyClass(name='hello')
# my_obj_2 = MyClass(name='goodbye')
# my_obj_3 = MyClass(name='goodbye')
#
#
# my_list = ContentAddressableList(component_type=MyClass)
# # my_list.append(my_state)
# my_list['hello'] = my_obj
# my_list['goodbye'] = my_obj_2
# print(my_list, len(my_list))
# print(my_list[0])
# print(my_list['hello'])
# print(my_list['goodbye'])
# my_list['goodbye'] = my_obj_3
# print(my_list['goodbye'])
# print('hello' in my_list)

#endregion

#region TEST parse_state_spec @@@@@@@@@@@@@@@@@@@@@@@@@@@@@@@@@@@@@@@@@@@@@@@@@@@@@@@@@@@@@@@@@@@@@@@@@@@@@@@@@@@@@@@@@@

# print("TEST parse_gated_state_spec")
#
#
# gating_mech = GatingMechanism()
# mech_1 = DDM()
# mech_2 = DDM()
#
# single_dict = {NAME:'DECISION_VARIABLE', MECHANISM:mech_1}
# a = _parse_gating_signal_spec(owner=gating_mech, state_spec=single_dict)
# print('\nsingle_dict:', a)
#
# # THESE ARE A HACK TO ASSIGN A PRE-EXISTING GATING SIGNAL TO gating_mech WITHOUTH HAVING TO CONSTRUCT ONE
# x = DDM()
# x.name ='Default_input_state_GatingSignal'
# x.efferents = []
# gating_mech._gating_signals = [x]
# # --------------------------------------------------------------
#
# single_tuple = ('DECISION_VARIABLE', mech_1)
# b = _parse_gating_signal_spec(gating_mech, state_spec=single_tuple)
# print('\nsingle_tuple:', b)
#
# multi_states_dicts = {'MY_SIGNAL':[{NAME:'DECISION_VARIABLE',
#                                    MECHANISM:mech_1},
#                                    {NAME:'RESPONSE_TIME',
#                                    MECHANISM:mech_1}],
#                       MODULATION: ModulationParam.ADDITIVE}
# c = _parse_gating_signal_spec(gating_mech, state_spec=multi_states_dicts)
# print('\nmulti_states_dicts:', c)
#
# multi_states_tuples = {'MY_SIGNAL':[('Default_input_state',mech_1),
#                                    ('Default_input_state',mech_2)]}
# d = _parse_gating_signal_spec(gating_mech, state_spec=multi_states_tuples)
# print('\nmulti_states_tuples:', d)
#
# multi_states_combo = {'MY_SIGNAL':[{NAME:'Default_input_state',
#                                    MECHANISM:mech_1},
#                                    ('Default_input_state',mech_2)]}
# e = _parse_gating_signal_spec(gating_mech, state_spec=multi_states_combo)
# print('\nmulti_states_combo:', e)

#endregion

# region TEST parse_monitored_output_state @@@@@@@@@@@@@@@@@@@@@@@@@@@@@@@@@@@@@@@@@@@@@@@@@@@@@@@@@@@@@@@@@@@@@@@@@@@@

#
# print("TEST parse_monitored_output_state")
#
# def _parse_monitored_output_state(owner, monitored_output_states):
#     """Parse specifications contained in monitored_output_states list or dict,
#
#     Can take either a list or dict of specifications.
#     If it is a list, each item must be one of the following:
#         - OuptutState
#         - Mechanism
#         - string
#         - value
#         - dict
#
#     If it is a dict, each item must be an entry, the key of which must be a string that is used as a name
#         specification, and the value of which can be any of the above.
#
#     Return a list of specification dicts, one for each item of monitored_output_states
#     """
#
#
#     def parse_spec(spec):
#
#         # OutputState:
#         if isinstance(spec, OutputState):
#             name = spec.owner.name + MONITORED_OUTPUT_STATE_NAME_SUFFIX
#             value = spec.value
#             call_for_projection = True
#
#         # Mechanism:
#         elif isinstance(spec, Mechanism_Base):
#             name = spec.name + MONITORED_OUTPUT_STATE_NAME_SUFFIX
#             value = spec.output_state.value
#             call_for_projection = True
#
#         # # If spec is a MonitoredOutputStatesOption:
#         # # FIX: NOT SURE WHAT TO DO HERE YET
#         # elif isinstance(monitored_value, MonitoredOutputStatesOption):
#         #     value = ???
#         #     call_for_projection = True
#
#         # If spec is a string:
#         # - use as name of inputState
#         # - instantiate InputState with defalut value (1d array with single scalar item??)
#
#         # str:
#         elif isinstance(spec, str):
#             name = spec
#             value = DEFAULT_MONITORED_OUTPUT_STATE
#             call_for_projection = False
#
#         # value:
#         elif is_value_spec(spec):
#             name = owner.name + MONITORED_OUTPUT_STATE_NAME_SUFFIX
#             value = spec
#             call_for_projection = False
#
#         elif isinstance(spec, tuple):
#             # FIX: REPLACE CALL TO parse_spec WITH CALL TO _parse_state_spec
#             name = owner.name + MONITORED_OUTPUT_STATE_NAME_SUFFIX
#             value = spec[0]
#             call_for_projection = spec[1]
#
#         # dict:
#         elif isinstance(spec, dict):
#
#             name = None
#             for k, v in spec.items():
#                 # Key is not a spec keyword, so dict must be of the following form: STATE_NAME_ASSIGNMENT:STATE_SPEC
#                 #
#                 if not k in {NAME, VALUE, PROJECTIONS}:
#                     name = k
#                     value = v
#
#             if NAME in spec:
#                 name = spec[NAME]
#
#             call_for_projection = False
#             if PROJECTIONS in spec:
#                 call_for_projection = spec[PROJECTIONS]
#
#             if isinstance(spec[VALUE], (dict, tuple)):
#                 # FIX: REPLACE CALL TO parse_spec WITH CALL TO _parse_state_spec
#                 entry_name, value, call_for_projection = parse_spec(spec[VALUE])
#
#             else:
#                 value = spec[VALUE]
#
#         else:
#             raise ObjectiveMechanismError("Specification for {} arg of {} ({}) must be an "
#                                           "OutputState, Mechanism, value or string".
#                                           format(MONITORED_OUTPUT_STATES, owner.name, spec))
#
#         return name, value, call_for_projection
#
#     # If it is a dict, convert to list by:
#     #    - assigning the key of each entry to a NAME entry of the dict
#     #    - placing the value in a VALUE entry of the dict
#     if isinstance(monitored_output_states, dict):
#         monitored_output_states_list = []
#         for name, spec in monitored_output_states.items():
#             monitored_output_states_list.append({NAME: name, VALUE: spec})
#         monitored_output_states = monitored_output_states_list
#
#     if isinstance(monitored_output_states, list):
#
#         for i, monitored_output_state in enumerate(monitored_output_states):
#             name, value, call_for_projection = parse_spec(monitored_output_state)
#             monitored_output_states[i] = {NAME: name,
#                                    VALUE: value,
#                                    PROJECTION: call_for_projection}
#
#     else:
#         raise ObjectiveMechanismError("{} arg for {} ({} )must be a list or dict".
#                                       format(MONITORED_OUTPUT_STATES, owner.name, monitored_output_states))
#
#     return monitored_output_states
#
#
#
#     # def add_monitored_output_states(self, states_spec, context=None):
#     #     """Validate specification and then add inputState to ObjectiveFunction + MappingProjection to it from state
#     #
#     #     Use by other objects to add a state or list of states to be monitored by EVC
#     #     states_spec can be a Mechanism, OutputState or list of either or both
#     #     If item is a Mechanism, each of its OutputStates will be used
#     #
#     #     Args:
#     #         states_spec (Mechanism, MechanimsOutputState or list of either or both:
#     #         context:
#     #     """
#     #     states_spec = list(states_spec)
#     #     validate_monitored_output_state(self, states_spec, context=context)
#     #     self._instantiate_monitored_output_states(states_spec, context=context)
#
# class SCRATCH_PAD():
#     name = 'SCRATCH_PAD'
#
# print(_parse_monitored_output_state(SCRATCH_PAD, {'TEST_STATE_NAME':{VALUE: (32, 'Projection')}}))

#endregion

#region PREFERENCE TESTS @@@@@@@@@@@@@@@@@@@@@@@@@@@@@@@@@@@@@@@@@@@@@@@@@@@@@@@@@@@@@@@@@@@@@@@@@@@@@@@@@@@@@@@@@@@@@@@

#
# from Globals.Preferences.PreferenceSet import *
# from Globals.Preferences.ComponentPreferenceSet import *
#
# class a(object):
#     prefs = None
#     def __init__(self):
#         a.prefs = ComponentPreferenceSet(owner=a,
#                                         log_pref=PreferenceEntry(1,PreferenceLevel.SYSTEM),
#                                         level=PreferenceLevel.SYSTEM)
#
# class b(a):
#     prefs = None
#     def __init__(self):
#         super(b, self).__init__()
#         b.prefs = ComponentPreferenceSet(owner=b,
#                                         log_pref=PreferenceEntry(5,PreferenceLevel.CATEGORY),
#                                         level=PreferenceLevel.CATEGORY)
#
# class c(b):
#     prefs = None
#     def __init__(self):
#         super(c, self).__init__()
#         c.prefs = ComponentPreferenceSet(owner=self,
#                                         log_pref=PreferenceEntry(3,PreferenceLevel.INSTANCE),
#                                         level=PreferenceLevel.INSTANCE)
#         self.prefs = c.prefs
#
#
# x = c()
#
# x.prefs.logLevel = PreferenceLevel.CATEGORY
# y = x.prefs.logPref
# print (y)
#
# x.prefs.logLevel = PreferenceLevel.INSTANCE
# y = x.prefs.logPref
# print (x.prefs.logPref)
#
# print ("system: ", x.prefs.get_pref_setting_for_level(kpLogPref, PreferenceLevel.SYSTEM))
# print ("category: ", x.prefs.get_pref_setting_for_level(kpLogPref, PreferenceLevel.CATEGORY))
# print ("instance: ", x.prefs.get_pref_setting_for_level(kpLogPref, PreferenceLevel.INSTANCE))
#
# # # print ("system: ", b.prefs.get_pref_setting(b.prefs.logEntry, PreferenceLevel.CATEGORY))
# # # print ("system: ", x.prefs.get_pref_setting(x.prefs.logEntry, PreferenceLevel.SYSTEM))
# # # print ("category: ", x.prefs.get_pref_setting(x.prefs.logEntry, PreferenceLevel.CATEGORY))
# # # print ("instance: ", x.prefs.get_pref_setting(x.prefs.logEntry, PreferenceLevel.INSTANCE))
#

#endregion

#region ATTEMPT TO ASSIGN VARIABLE TO NAME OF ATTRIBUTE: @@@@@@@@@@@@@@@@@@@@@@@@@@@@@@@@@@@@@@@@@@@@@@@@@@@@@@@@@@@@@@@

#
#
# y = 'x'
#
# class a:
#
#     def __init__(self, y):
#         z = getattr(self,y)
#
#     @property
#     def z(self):
#         return self._x
#
#     @z.setter
#     def z(self, value):
#         self._x = value
#
# b = a(y)
# q = getattr(a,y)
# q = 3
# print (a.q)


# from Components.States.InputState import InputState
#
# test = InputState(value=1)
# x = 1

# def func_b():
#     print('hello from b')
#
# class a:
#     def __init__(self):
#         self.func_a = func_b
#
#     def func_a(self):
#         print('hello from a')
#
# x = a()
# x.__class__.func_a(a)
# a.func_a(a)
# c = a.func_a
# c(a)
#

# # a = 'hello'
# class b:
#     pass
#
# class a(b):
#     pass
# # a = [1]
# # test = {'goodbye':2}
#
# try:
#     issubclass(a, b)
# except TypeError:
#     if isinstance(a, str):
#         try:
#             print(test[a])
#         except KeyError:
#             print("got to KeyError nested in TypeError")
#     else:
#         print("got to string else")
#
# else:
#     print("got to outer try else")

# class i():
#     attrib = 0
#     pass
#
# class a(i):
#     pass
#
# x = i()
# y = i()
#
# x.attrib = [1,1]
# y.attrib = [1,2,3]
# print ('x: ', x.attrib, 'y: ', y.attrib)


# z = 'goo'
# x = {'hello':1}
# try:
#     y.a = x[z]
# except KeyError:
#     print('key error')
# except AttributeError:
#     print('attrib error')
# else:
#     print('OK')
#
#
#                     try:
#                         self.paramClassDefaults[FUNCTION] = self.execute
#                     except KeyError:
#                         message = ("{0} missing from {1}".format(required_param, self.name))
#                         self.execute =
#                         xxx
#                     except AttributeError:
# # IMPLEMENTATION NOTE:  *** PARSE ERROR HERE:  WARN IF KEY ERROR, AND ASSIGN FUNCTION;  EXCEPT IF ATTRIBUTE ERROR
#                         raise ComponentError("Either {0} must be specified in paramClassDefaults or"
#                                             " <class.function> must be implemented for {1}".
#                                             format(required_param, self.name))
#                     else:
#                         self.requiredParamClassDefaultTypes[required_param].append(type(self.execute))
#                         if self.functionSettings & FunctionSettings.VERBOSE:
#










# class TestClass(object):
#     def __init__(self):
#         # self.prop1 = None
#         pass
#
#     @property
#     def prop1(self):
#         print ("I was here")
#         return self._prop1
#
#     @prop1.setter
#     def prop1(self, value):
#         print ("I was there")
#         self._prop1 = value
#
#
# a = TestClass()
# a._prop1 = 1
# a.prop1 = 2
# print (a.prop1)
# print (a._prop1)
#

# class C(object):
#     def __init__(self):
#         self._x = None
#
#     @property
#     def x(self):
#         """I'm the 'x' property."""
#         print ("I was here")
#         return self._x
#
#     @x.setter
#     def x(self, value):
#         print ("I was there")
#         self._x = value
#
#
# a = C()
# a.x = 2
# y = a.x
# print (y)







    # return SubTestClass()
#
#
# class TestClass(arg=NotImplemented):
#     def __init__(self):
#         print("Inited Test Class")
#
#
# class SubTestClass(TestClass):
#     def __init__(self):
#         super(SubTestClass, self).__init__()
#         print("Inited Sub Test Class")



# class x:
#       def __init__(self):
#             self.execute = self.execute
#             print("x: self.execute {0}: ",self.execute)
#
# class z(x):
#
#       def __init__(self):
#             super(z, self).__init__()
#             print("z: self.execute {0}: ",self.execute)
#
#       def function(self):
#             pass
#
# y =  z()
#

# paramDict = {'number':1, 'list':[0], 'list2':[1,2], 'number2':2}
#
# def get_params():
#       return (dict((param, value) for param, value in paramDict.items()
#                     if isinstance(value,list) ))
#
#
# print(get_params()['list2'])

# q = z()
#
# class b:
#       pass
#
# print(issubclass(z, x))

# print("x: ",x)
# print("type x: ",type(x))
# print("y: ",y)
# print("type x: ",type(y))
# print(isinstance(y, x))

# test = {'key1':1}
# try:
#       x=test["key2"]
#       x=test["key1"]
# except KeyError:
#       print("passed")
# print(x)

# ***************************************** OLD TEST SCRIPT ************************************************************

# from Components.Projections.ControlProjection import *
#
# # Initialize control_signal with some settings
# settings = ControlSignalSettings.DEFAULTS | \
#            ControlSignalSettings.DURATION_COST | \
#            ControlSignalSettings.LOG
# identity = []
# log_profile = ControlSignalLog.ALL
#
# # Set up ControlProjection
# x = ControlSignal_Base("Test Control Signal",
#                        {kwControlSignalIdentity: identity,
#                         kwControlSignalSettings: settings,
#                         kwControlSignalAllocationSamplingRange: NotImplemented,
#                        )
#
# # Can also change settings on the fly (note:  ControlProjection.OFF is just an enum defined in the ControlProjection module)
# x.set_adjustment_cost(OFF)
#
# # Display some values in control_signal (just to be sure it is set up OK)
# print("Intensity Function: ", x.functions[kwControlSignalIntensityFunction].name)
# print("Initial Intensity: ", x.intensity)
#
# # Add KVO:
# #  Utilities will observe ControlProjection.kpIntensity;
# #  the observe_value_at_keypath method in Utilities will be called each time ControlProjection.kpIntensity changes
# x.add_observer_for_keypath(Utilities,kpIntensity)
#
#
# # Assign testFunction to be a linear function, that returns the current value of an object property (intensity_cost)
# # It is called and printed out after each update of the control signal below;  note that it returns the updated value
# # Note: the function (whether a method or a lambda function) must be in a list so it is not called before being passed
# testFunction_getVersion = Function.Linear([x.get_intensity_cost])
# testFunction_lambdaVersion = Function.Linear([lambda: x.intensity_cost])
# label = x.get_intensity_cost
#
# print("\nINITIAL {0}".format(x.duration_cost))
#
# #Print out test of function with object property assigned as its default variable argument
# getVersion = testFunction_getVersion.function()
# print("{0}: {1}\n".format(label, getVersion))
# lambdaVersion = testFunction_lambdaVersion.function()
# print("{0}: {1}\n".format(label, lambdaVersion))
#
# # Initial allocation value
# z = 3
#
# Utilities.CentralClock.time_step = 0
# x.update_control_signal(z)
# getVersion = testFunction_getVersion.function()
# print("{0}: {1}\n".format(label, getVersion))
# lambdaVersion = testFunction_lambdaVersion.function()
# print("{0}: {1}\n".format(label, lambdaVersion))
#
# #Update control signal with new allocation value
# Utilities.CentralClock.time_step = 1
# x.update_control_signal(z+1)
# getVersion = testFunction_getVersion.function()
# print("{0}: {1}\n".format(label, getVersion))
# lambdaVersion = testFunction_lambdaVersion.function()
# print("{0}: {1}\n".format(label, lambdaVersion))
#
#
# #Update control signal with new allocation value
# Utilities.CentralClock.time_step = 2
# x.update_control_signal(z-2)
# getVersion = testFunction_getVersion.function()
# print("{0}: {1}\n".format(label, getVersion))
# lambdaVersion = testFunction_lambdaVersion.function()
# print("{0}: {1}\n".format(label, lambdaVersion))
#
# #Show all entries in log
# print("\n")
# x.log.print_all_entries()
#
# # q = lambda: x.intensity
# # print(q())
# print((lambda: x.intensity)())
# x.intensity = 99
# print((lambda: x.intensity)())
#


# # test DDM call from Matlab
# print("importing matlab...")
# import matlab.engine
# eng1=matlab.engine.start_matlab('-nojvm')
# print("matlab imported")
#
#
# drift = 0.1
# bias = 0.5
# thresh = 3.0
# noise = 0.5
# T0 = 200
#
#
# t = eng1.ddmSim(drift,bias,thresh,noise,T0,1,nargout=5)
#
# # run matlab function and print output
# # t=eng1.gcd(100.0, 80.0, nargout=3)
# print(t)
#
# print("AFTER MATLAB")
# #end

# exit()<|MERGE_RESOLUTION|>--- conflicted
+++ resolved
@@ -506,131 +506,6 @@
 #     for control_projection in control_signal.efferents:
 #         print("\t{}: {}".format(control_projection.receiver.owner.name, control_projection.receiver))
 #
-<<<<<<< HEAD
-# source_mech_1 = pnl.TransferMechanism(name='SOURCE_1')
-# source_mech_2 = pnl.TransferMechanism(name='SOURCE_2')
-# destination_mech = pnl.TransferMechanism(name='DEST')
-# my_mech = pnl.TransferMechanism(name='MY_MECH',
-#                                 input_states=[{pnl.NAME: 'MY INPUT',
-#                                                pnl.PROJECTIONS:[source_mech_1, source_mech_2]}],
-#                                 output_states=[{pnl.NAME: 'RESULT',
-#                                                 pnl.PROJECTIONS:[destination_mech]}])
-# # Print names of Projections to the first (and, in this case, only) InputState of my_mech:
-# for projection in my_mech.input_states[0].path_afferents:
-#     print(projection.name)
-# # Print names of Projections from the first (and, in this case, only) OutputState of my_mech:
-# for projection in my_mech.output_states[0].efferents:
-#     print(projection.name)
-
-I = pnl.InputState(reference_value=[0,0,0])
-pnl.TransferMechanism(name='TEMP', input_states=[I])
-
-p = pnl.MappingProjection()
-T = pnl.TransferMechanism(input_states=[{pnl.VARIABLE: [0, 0, 0], pnl.PROJECTIONS:[p]}])
-
-p = pnl.MappingProjection()
-T = pnl.TransferMechanism(default_variable=[0, 0], input_states=[p])
-
-
-m = pnl.TransferMechanism()
-i = pnl.InputState(variable=[0,0])
-m.add_states([i])
-m.execute()
-assert len(m.input_states) == 2
-assert len(m.variable)==2
-assert len(m.variable[0])==1
-assert len(m.variable[1])==2
-assert m.input_states[0].name == 'INPUT_STATE-0'
-assert m.input_states[1].name == 'INPUT_STATE-1'
-
-m = pnl.TransferMechanism()
-i = pnl.InputState(owner=m, variable=[0, 0, 0])
-m.execute()
-assert len(m.input_states) == 2
-assert m.input_states[0].name == 'INPUT_STATE-0'
-assert m.input_states[1].name == 'INPUT_STATE-1'
-assert len(m.variable)==2
-assert len(m.variable[0])==1
-assert len(m.variable[1])==3
-
-my_mech_A = pnl.TransferMechanism(default_variable=[[0],[0,0]])
-print(my_mech_A.input_states)
-print(my_mech_A.input_states[0].value)
-print(my_mech_A.input_states[1].value)
-
-
-my_mech_B = pnl.TransferMechanism(default_variable=[[0],[0],[0]])
-print(my_mech_B.input_states)
-
-my_mech_C = pnl.TransferMechanism(input_states=[[0,0], 'Hello'])
-print(my_mech_C.input_states)
-print(my_mech_C.variable)
-
-m = pnl.TransferMechanism(size=2)
-p = pnl.MappingProjection(sender=m, matrix=[[0, 0, 0], [0, 0, 0]])
-q = pnl.MappingProjection()
-T = pnl.TransferMechanism(name='TEST INPUT VALUE', input_states=[p])
-
-R1 = pnl.TransferMechanism(output_states=['OUTPUT_1', 'OUTPUT_2'])
-R2 = pnl.TransferMechanism(default_variable=[[0],[0]],
-                        input_states=['INPUT_1', 'INPUT_2'])
-T = pnl.TransferMechanism(name='HOOBLY DOOBLY MECH',
-                          input_states=[{pnl.MECHANISM: R1,
-                                         pnl.OUTPUT_STATES: ['OUTPUT_1', ('OUTPUT_2', 3, 2, None)],
-                                         pnl.WEIGHT: 24},
-                                        'HOOBLY_DOOBLY',
-                                        (3, q)],
-                          output_states=[{pnl.MECHANISM:R2,
-                                          pnl.INPUT_STATES: ['INPUT_1', 'INPUT_2']}])
-
-# T = pnl.TransferMechanism(params={pnl.INPUT_STATES:[{pnl.MECHANISM: R1,
-#                                                      pnl.OUTPUT_STATES: ['OUTPUT_1', ('OUTPUT_2', 3, 2, None)],
-#                                                      pnl.WEIGHT: 24},
-#                                                     'HOOBLY_DOOBLY'],
-#                                   pnl.OUTPUT_STATES:[{pnl.MECHANISM:R2,
-#                                                       pnl.INPUT_STATES: ['INPUT_1', 'INPUT_2']}],
-
-my_gating_mech = pnl.GatingMechanism()
-my_mech = pnl.TransferMechanism(name='MY_MECH',
-                                input_states=[{pnl.NAME: 'MY INPUT',
-                                               pnl.PROJECTIONS:[my_gating_mech]}])
-
-
-my_mech = pnl.DDM(name='MY DDM')
-my_ctl_mech = pnl.ControlMechanism(control_signals=[{pnl.NAME: 'MY DDM DRIFT RATE AND THREHOLD CONTROL SIGNAL',
-                                                     pnl.PROJECTIONS: [my_mech.parameter_states[pnl.DRIFT_RATE],
-                                                                       my_mech.parameter_states[pnl.THRESHOLD]]}])
-# Print out ControlSignals and their ControlProjections
-for control_signal in my_ctl_mech.control_signals:
-    print(control_signal.name)
-    for control_projection in control_signal.efferents:
-        print("\t{}: {}".format(control_projection.receiver.owner.name, control_projection.receiver))
-
-my_mech = pnl.DDM(name='MY DDM')
-my_ctl_mech = pnl.ControlMechanism(control_signals=[{pnl.NAME: 'DRIFT RATE CONTROL SIGNAL',
-                                                     pnl.PROJECTIONS: [my_mech.parameter_states[pnl.DRIFT_RATE]]},
-                                                    {pnl.NAME: 'THRESHOLD RATE CONTROL SIGNAL',
-                                                     pnl.PROJECTIONS: [my_mech.parameter_states[pnl.THRESHOLD]]}])
-# Print out ControlSignals and their ControlProjections
-for control_signal in my_ctl_mech.control_signals:
-    print(control_signal.name)
-    for control_projection in control_signal.efferents:
-        print("\t{}: {}".format(control_projection.receiver.owner.name, control_projection.receiver))
-
-my_ctl_mech = pnl.ControlMechanism(control_signals=[my_mech.parameter_states[pnl.DRIFT_RATE],
-                                                    my_mech.parameter_states[pnl.THRESHOLD]])
-
-for control_signal in my_ctl_mech.control_signals:
-    print(control_signal.name)
-    for control_projection in control_signal.efferents:
-        print("\t{}: {}".format(control_projection.receiver.owner.name, control_projection.receiver))
-
-
-# my_ctl_mech = pnl.ControlMechanism(control_signals=[{pnl.PROJECTIONS: [my_mech.parameter_states[pnl.DRIFT_RATE]]},
-#                                                     {pnl.PROJECTIONS: [my_mech.parameter_states[pnl.THRESHOLD]]}])
-
-=======
->>>>>>> 78ef03fb
 # my_ctl_mech = pnl.ControlMechanism(control_signals=[my_mech.parameter_states[pnl.DRIFT_RATE],
 #                                                     my_mech.parameter_states[pnl.THRESHOLD]])
 #
@@ -669,74 +544,11 @@
 # # my_ctl_mech = pnl.ControlMechanism(control_signals=[{pnl.MECHANISM: my_mech,
 # #                                                      pnl.PARAMETER_STATES: [pnl.DRIFT_RATE, pnl.THRESHOLD]}])
 
-<<<<<<< HEAD
-# my_ctl_mech = pnl.ControlMechanism(projections=[my_mech.parameter_states[pnl.DRIFT_RATE],
-#                                                 my_mech.parameter_states[pnl.THRESHOLD]])
-
-
-# my_mech = pnl.DDM(name='MY DDM')
-# my_control_mech = pnl.ControlMechanism(control_signals=[{pnl.MECHANISM: my_mech,
-#                                                          pnl.PARAMETER_STATES: [pnl.DRIFT_RATE, pnl.THRESHOLD]}])
-# m = pnl.TransferMechanism(default_variable=[0, 0, 0])
-# i = pnl.InputState(owner=m, variable=[0, 0, 0])
-# T = pnl.TransferMechanism(input_states=[i])
-
-# my_mech_A = pnl.TransferMechanism()
-# my_mech_B = pnl.TransferMechanism()
-# FIX: THROWING ERRORS - CAN'T HANDLE DICT IN PLACE OF LIST
-# my_mech_C = pnl.TransferMechanism(input_states={'MY STATE':[my_mech_A]})
-# FIX: PROPERLY THROWING ERRORS (SETS INSTEAD OF LISTS) -- MAKE ERROR MESSAGE CLEARER
-# my_mech_C = pnl.TransferMechanism(input_states=[{'MY STATE':{my_mech_A, my_mech_B}}])
-# my_mech_C = pnl.TransferMechanism(input_states=[{'MY STATE':[my_mech_A, my_mech_B]}])
-# my_mech_C = pnl.TransferMechanism(input_states=[{'MY STATE A':{my_mech_A},
-#                                                  'MY STATE B':{my_mech_B}}])
-
-
-source_mech_1 = pnl.TransferMechanism()
-source_mech_2 = pnl.TransferMechanism()
-destination_mech = pnl.TransferMechanism()
-my_mech_C = pnl.TransferMechanism(input_states=[{'MY INPUT':[source_mech_1, source_mech_2]}],
-                                  output_states=[{'RESULT':[destination_mech]}])
-
-# FIX: CORRECTLY GENERATES ERROR - ADD AS TEST
-# source_mech_1 = pnl.TransferMechanism()
-# source_mech_2 = pnl.TransferMechanism()
-# destination_mech = pnl.TransferMechanism()
-# my_mech_C = pnl.TransferMechanism(input_states=[{'MY INPUT 1':[source_mech_1],
-#                                                  'MY INPUT 2':[source_mech_2]}])
-# Error message:
-# 'There is more than one entry of the InputState specification dictionary for TransferMechanism-17 (MY INPUT 2, MY INPUT 1) that is not a keyword; there should be only one (used to name the State, with a list of Projection specifications'
-
-# my_mech = pnl.DDM(name='MY DDM')
-# my_ctl_mech = pnl.ControlMechanism(control_signals=[{pnl.MECHANISM: my_mech,
-#                                                      pnl.PARAMETER_STATES: [pnl.DRIFT_RATE, pnl.THRESHOLD]}])
-
-# FIX: ADD THESE AS TEST
-# FIX: -------------------
-mech_A = pnl.TransferMechanism()
-my_input_state = pnl.InputState(projections=[mech_A])
-# FIX: THROWING ERROR:
-mech_B = pnl.TransferMechanism(input_states=[my_input_state])
-
-# mech_A = pnl.TransferMechanism()
-# my_input_state = pnl.InputState(projections=[mech_A])
-# mech_B = pnl.TransferMechanism()
-# # FIX: THROWING ERROR:
-# mech_B.add_states([my_input_state])
-
-# mech_A = pnl.TransferMechanism()
-# mech_B = pnl.TransferMechanism()
-# # FIX: STAYING IN DEFERRED_INIT:
-# my_input_state = pnl.InputState(owner=mech_B,
-#                                 projections=[mech_A])
-
-=======
 # mech_A = pnl.TransferMechanism()
 # my_input_state = pnl.InputState(projections=[mech_A])
 # mech_B = pnl.TransferMechanism(input_states=[my_input_state])
 # assert mech_B.input_states[0].name == 'InputState-0'
 # print(mech_B.input_states)
->>>>>>> 78ef03fb
 
 #
 # assert True

--- conflicted
+++ resolved
@@ -341,15 +341,6 @@
         # (see: bit.ly/2uID3s3 and http://docs.python-guide.org/en/latest/writing/gotchas/)
         if isinstance(output_states, (str, tuple)):
             output_states = list(output_states)
-
-<<<<<<< HEAD
-
-        # IMPLEMENTATION NOTE: The following prevents the default from being updated by subsequent assignment
-        #                     (in this case, to [OUTCOME, {NAME= MSE}]), but fails to expose default in IDE
-        # output_states = output_states or [OUTCOME, MSE]
-
-=======
->>>>>>> f4e10b55
         # Create a StandardOutputStates object from the list of stand_output_states specified for the class
         if not isinstance(self.standard_output_states, StandardOutputStates):
             self.standard_output_states = StandardOutputStates(self,

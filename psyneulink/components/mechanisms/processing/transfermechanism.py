# Princeton University licenses this file to You under the Apache License, Version 2.0 (the "License");
# you may not use this file except in compliance with the License.  You may obtain a copy of the License at:
#     http://www.apache.org/licenses/LICENSE-2.0
# Unless required by applicable law or agreed to in writing, software distributed under the License is distributed
# on an "AS IS" BASIS, WITHOUT WARRANTIES OR CONDITIONS OF ANY KIND, either express or implied.
# See the License for the specific language governing permissions and limitations under the License.

# NOTES:
#  * COULD NOT IMPLEMENT integrator_function in paramClassDefaults (see notes below)
#  * NOW THAT NOISE AND TIME_CONSTANT ARE PROPRETIES THAT DIRECTLY REFERERNCE integrator_function,
#      SHOULD THEY NOW BE VALIDATED ONLY THERE (AND NOT IN TransferMechanism)??
#  * ARE THOSE THE ONLY TWO integrator PARAMS THAT SHOULD BE PROPERTIES??

# ********************************************  TransferMechanism ******************************************************

"""
..
    Sections:
      * :ref:`Transfer_Overview`
      * :ref:`Transfer_Creation`
      * :ref:`Transfer_Execution`
      * :ref:`Transfer_Class_Reference`

.. _Transfer_Overview:

Overview
--------

A TransferMechanism transforms its input using a simple mathematical function, that maintains the form (dimensionality)
of its input.  The input can be a single scalar value, a multidimensional array (list or numpy array), or several
independent ones.  The function used to carry out the transformation can be selected from a standard set of `Functions
<Function>` (such as `Linear`, `Exponential`, `Logistic`, and `Softmax`) or specified using a user-defined custom
function.  The transformation can be carried out instantaneously or in "time averaged" (integrated) manner, as described
in `Transfer_Execution`.

.. _Transfer_Creation:

Creating a TransferMechanism
-----------------------------

A TransferMechanism is created by calling its constructor.  Its `function <TransferMechanism.function>` is specified in
the **function** argument, which can be the name of a `Function <Function>` class (first example below), or a call to
a Function constructor that can include arguments specifying the Function's parameters (second example)::

    >>> import psyneulink as pnl
    >>> my_linear_transfer_mechanism = pnl.TransferMechanism(function=pnl.Linear)
    >>> my_logistic_transfer_mechanism = pnl.TransferMechanism(function=pnl.Logistic(gain=1.0, bias=-4))

In addition to Function-specific parameters, `noise <TransferMechanism.noise>` and `time_constant
<TransferMechanism.time_constant>` parameters can be specified for the Mechanism (see `Transfer_Execution`).


.. _Transfer_Structure:

Structure
---------

.. _TransferMechanism_InputStates:

InputStates
~~~~~~~~~~~

By default, a TransferMechanism has a single `InputState`;  however, more than one can be specified
using the **default_variable** or **size** arguments of its constructor (see `Mechanism`).  The `value
<InputState.value>` of each InputState is used as a separate item of the Mechanism's `variable
<TransferMechanism.variable>`, and transformed independently by its `function <TransferMechanism.function>`.
Like any InputStates, the `value <OutputState.value>` of any or all of the TransferMechanism's InputStates can be
modulated by one or more `GatingSignals <GatingSignal_Modulation>` prior to transformation by its `function
<TransferMechanism.function>`.

.. _TransferMechanism_Function:

Function
~~~~~~~~

*Function*.  The `function <TransferMechanism.function>` can be selected from one of four standard PsyNeuLink
`Functions <Function>`: `Linear`, `Logistic`, `Exponential` or `SoftMax`; or a custom function can be specified,
so long as it returns a numeric value or a list or numpy array of numeric values.  The result of the `function
<TransferMechanism.function>` applied to the `value <InputState.value>` of each InputState is to an item of an
array as the TransferMechanism's `value <TransferMechanism.value>`, and as the `value <OutputState.value>` of each
of its `OutputStates <OutputState>` (one corresponding to each InputState).

.. _TransferMechanism_OutputStates:

OutputStates
~~~~~~~~~~~~

By default, a TransferMechanism generates one `OutputState` for each of its `InputStates`.  The first (and `primary
<OuputState_Primary>`) OutputState is named `RESULT`; subsequent ones use that as the base name, suffixed with an
incrementing integer starting at '-1' for each additional OutputState (e.g., 'RESULT-1', 'RESULT-2', etc.; see
`Naming`).  The `value <OutputState.value>` of each OutputState is assigned the result of the Mechanism's `function
<TransferMechanism.function>` applied to the `value <InputState.value>` of the corresponding InputState. Additional
OutputStates can be assigned using the TransferMechanism's `Standard OutputStates
<TransferMechanism_Standard_OutputStates>` (see `OutputState_Standard`) or by creating `custom OutputStates
<OutputState_Customization>` (but see note below).  Like any OutputStates, the `value <OutputState.value>` of any or
all of these can be modulated by one or more `GatingSignals <GatingSignal_Modulation>`.

    .. _TransferMechanism_OutputStates_Note:

    .. note::
       If any OutputStates are specified in the **output_states** argument of the TransferMechanism's constructor,
       then, `as with any Mechanism <Mechanism_Default_State_Suppression_Note>`, its default OutputStates are not
       automatically generated.  Therefore, an OutputState with the appropriate `index <OutputState.index>` must be
       explicitly specified for each and every item of the Mechanism's `value <TransferMechanism.value>` (corresponding
       to each InputState) for which an OutputState is needed.

.. _Transfer_Execution:

Execution
---------

COMMENT:
DESCRIBE AS TWO MODES (AKIN TO DDM):  INSTANTANEOUS AND TIME-AVERAGED
INSTANTANEOUS:
input transformed in a single `execution <Transfer_Execution>` of the Mechanism)
TIME-AVERAGED:
input transformed using `step-wise` integration, in which each execution returns the result of a subsequent step of the
integration process).
COMMENT

When a TransferMechanism is executed, it transforms its input using its `function <TransferMechanism.function>` and
the following parameters (in addition to any specified for the `function <TransferMechanism.function>`):

    * `noise <TransferMechanism.noise>`: applied element-wise to the input before transforming it.
    ..
    * `clip <TransferMechanism.clip>`: caps all elements of the `function <TransferMechanism.function>` result by
      the lower and upper values specified by clip.
    ..
    * `integrator_mode <TransferMechanism.integrator_mode>`: determines whether the input will be time-averaged before
      passing through the function of the mechanisms. When `integrator_mode <TransferMechanism.integrator_mode>` is set
      to True, the TransferMechanism exponentially time-averages its input before transforming it.
    ..
    * `time_constant <TransferMechanism.time_constant>`: if the `integrator_mode <TransferMechanism.integrator_mode>`
      attribute is set to True, the `time_constant <TransferMechanism.time_constant>` attribute is the rate of
      integration (a higher value specifies a faster rate); if `integrator_mode <TransferMechanism.integrator_mode>` is
      False, `time_constant <TransferMechanism.time_constant>` is ignored and time-averaging does not occur.

After each execution of the Mechanism the result of `function <TransferMechanism.function>` applied to each
`InputState` is assigned as an item of the Mechanism's `value <TransferMechanism.value>`, and the `value
<OutputState.value>` of each of its `OutputStates <OutputState>`, and to the 1st item of the Mechanism's
`output_values <TransferMechanism.output_values>` attribute.

.. _Transfer_Class_Reference:

Class Reference
---------------

"""
import inspect
import numbers
from collections import Iterable

import numpy as np
import typecheck as tc

from psyneulink.components.component import Component, function_type, method_type
from psyneulink.components.functions.function import AdaptiveIntegrator, Linear, TransferFunction
from psyneulink.components.mechanisms.mechanism import Mechanism, MechanismError
from psyneulink.components.mechanisms.processing.processingmechanism import ProcessingMechanism_Base
from psyneulink.components.states.inputstate import InputState
from psyneulink.components.states.outputstate import OutputState, PRIMARY, StandardOutputStates, standard_output_states
from psyneulink.globals.keywords import NAME, INDEX, FUNCTION, INITIALIZER, INITIALIZING, MEAN, MEDIAN, NOISE, RATE, RESULT, STANDARD_DEVIATION, TRANSFER_FUNCTION_TYPE, NORMALIZING_FUNCTION_TYPE, TRANSFER_MECHANISM, VARIANCE, kwPreferenceSetName
from psyneulink.globals.preferences.componentpreferenceset import is_pref_set, kpReportOutputPref, kpRuntimeParamStickyAssignmentPref
from psyneulink.globals.preferences.preferenceset import PreferenceEntry, PreferenceLevel
from psyneulink.globals.utilities import append_type_to_name, iscompatible
from psyneulink.scheduling.timescale import CentralClock, TimeScale

__all__ = [
    'INITIAL_VALUE', 'CLIP', 'TIME_CONSTANT', 'Transfer_DEFAULT_BIAS', 'Transfer_DEFAULT_GAIN', 'Transfer_DEFAULT_LENGTH',
    'Transfer_DEFAULT_OFFSET', 'TRANSFER_OUTPUT', 'TransferError', 'TransferMechanism',
]

# TransferMechanism parameter keywords:
CLIP = "clip"
TIME_CONSTANT = "time_constant"
INITIAL_VALUE = 'initial_value'

# TransferMechanism default parameter values:
Transfer_DEFAULT_LENGTH = 1
Transfer_DEFAULT_GAIN = 1
Transfer_DEFAULT_BIAS = 0
Transfer_DEFAULT_OFFSET = 0
# Transfer_DEFAULT_RANGE = np.array([])

# This is a convenience class that provides list of standard_output_state names in IDE
class TRANSFER_OUTPUT():
    """
    .. _TransferMechanism_Standard_OutputStates:

    `Standard OutputStates <OutputState_Standard>` for `TransferMechanism`: \n

    .. _TRANSFER_MECHANISM_RESULT:

    *RESULT* : 1d np.array
      result of `function <TransferMechanism.function>` (same as `value <TransferMechanism.value>`).

    .. _TRANSFER_MECHANISM_MEAN:

    *MEAN* : float
      mean of `value <TransferMechanism.value>`.

    .. _TRANSFER_MECHANISM_MEDIAN:

    *MEDIAN* : float
      median of `value <TransferMechanism.value>`.

    .. _TRANSFER_MECHANISM_STD_DEV:

    *STANDARD_DEVIATION* : float
      standard deviation of `value <TransferMechanism.value>`.

    .. _TRANSFER_MECHANISM_VARIANCE:

    *VARIANCE* : float
      variance of `output_state.value`.

    COMMENT:
    *ALL* : list
      a list of all of the items of the TransferMechanism's `value <TransferMechanism.value>` (that is, of the result
      of its `function <TransferMechanism.function>` applied to the `value <InputState>` of each of its InputStates).

    *COMBINE* : scalar or numpy array
      linear combination of the `value <TransferMechanism.value>` of all items of the TransferMechanism's `value
      <TransferMechanism.value>` (requires that they all have the same dimensionality).
    COMMENT

    """

    RESULT=RESULT
    MEAN=MEAN
    MEDIAN=MEDIAN
    STANDARD_DEVIATION=STANDARD_DEVIATION
    VARIANCE=VARIANCE

# THE FOLLOWING WOULD HAVE BEEN NICE, BUT IDE DOESN'T EXECUTE IT, SO NAMES DON'T SHOW UP
# for item in [item[NAME] for item in DDM_standard_output_states]:
#     setattr(DDM_OUTPUT.__class__, item, item)

class TransferError(Exception):
    def __init__(self, error_value):
        self.error_value = error_value

    def __str__(self):
        return repr(self.error_value)

# IMPLEMENTATION NOTE:  IMPLEMENTS OFFSET PARAM BUT IT IS NOT CURRENTLY BEING USED
class TransferMechanism(ProcessingMechanism_Base):
    """
    TransferMechanism(           \
    default_variable=None,       \
    size=None,                   \
    input_states=None,           \
    function=Linear,             \
    initial_value=None,          \
    noise=0.0,                   \
    time_constant=1.0,           \
    integrator_mode=False,       \
    clip=(float:min, float:max), \
    output_states=RESULT         \
    params=None,                 \
    name=None,                   \
    prefs=None)

    Subclass of `ProcessingMechanism <ProcessingMechanism>` that performs a simple transform of its input.

    COMMENT:
        Description
        -----------
            TransferMechanism is a Subtype of the ProcessingMechanism Type of the Mechanism Category of the
                Component class
            It implements a Mechanism that transforms its input variable based on FUNCTION (default: Linear)

        Class attributes
        ----------------
            + componentType (str): TransferMechanism
            + classPreference (PreferenceSet): Transfer_PreferenceSet, instantiated in __init__()
            + classPreferenceLevel (PreferenceLevel): PreferenceLevel.SUBTYPE
            + ClassDefaults.variable (value):  Transfer_DEFAULT_BIAS

        Class methods
        -------------
            None

        MechanismRegistry
        -----------------
            All instances of TransferMechanism are registered in MechanismRegistry, which maintains an
              entry for the subclass, a count for all instances of it, and a dictionary of those instances
    COMMENT

    Arguments
    ---------

    default_variable : number, list or np.ndarray : default Transfer_DEFAULT_BIAS
        specifies the input to the Mechanism to use if none is provided in a call to its
        `execute <Mechanism_Base.execute>` or `run <Mechanism_Base.run>` method;
        also serves as a template to specify the length of `variable <TransferMechanism.variable>` for
        `function <TransferMechanism.function>`, and the `primary outputState <OutputState_Primary>`
        of the Mechanism.

    size : int, list or np.ndarray of ints
        specifies default_variable as array(s) of zeros if **default_variable** is not passed as an argument;
        if **default_variable** is specified, it takes precedence over the specification of **size**.
        As an example, the following mechanisms are equivalent::
            T1 = TransferMechanism(size = [3, 2])
            T2 = TransferMechanism(default_variable = [[0, 0, 0], [0, 0]])

    input_states : str, list or np.ndarray
        specifies the InputStates for the TransferMechanism; by default, a single InputState is created using the
        value of default_variable as its `variable <InputState.variable>`;  if more than one is specified, the number
        and, if specified, their values must be compatible with any specifications in **default_variable** or
        **size** (see `Mechanism_InputStates`);  see `input_states <TransferMechanism.output_states>` for additional
        details.

    function : TransferFunction : default Linear
        specifies the function used to transform the input;  can be `Linear`, `Logistic`, `Exponential`,
        or a custom function.

    initial_value :  value, list or np.ndarray : default Transfer_DEFAULT_BIAS
        specifies the starting value for time-averaged input (only relevant if `integrator_mode
        <TransferMechanism.integrator_mode>` is True).
        COMMENT:
            Transfer_DEFAULT_BIAS SHOULD RESOLVE TO A VALUE
        COMMENT

    noise : float or function : default 0.0
        a stochastically-sampled value added to the result of the `function <TransferMechanism.function>`:
        if it is a float, it must be in the interval [0,1] and is used to scale the variance of a zero-mean Gaussian;
        if it is a function, it must return a scalar value.

    time_constant : float : default 1.0
        the time constant for exponential time averaging of input when the Mechanism is executed with `integrator_mode`
        set to True::

         result = (time_constant * current input) + ((1-time_constant) * result on previous time_step)

    clip : Optional[Tuple[float, float]]
        specifies the allowable range for the result of `function <TransferMechanism.function>`:
        the first item specifies the minimum allowable value of the result, and the second its maximum allowable value;
        any element of the result that exceeds the specified minimum or maximum value is set to the value of
        `clip <TransferMechanism.clip>` that it exceeds.

    output_states : str, list or np.ndarray : default RESULT
        specifies the OutputStates for the TransferMechanism; by default, one is created for each InputState
        specified in **input_states**;  see `note <TransferMechanism_OutputStates_Note>`, and `output_states
        <TransferMechanism.output_states>` for additional details).

    params : Dict[param keyword, param value] : default None
        a `parameter dictionary <ParameterState_Specification>` that can be used to specify the parameters for
        the Mechanism, its `function <Mechanism_Base.function>`, and/or a custom function and its parameters.  Values
        specified for parameters in the dictionary override any assigned to those parameters in arguments of the
        constructor.

    name : str : default see `name <TransferMechanism.name>`
        specifies the name of the TransferMechanism.

    prefs : PreferenceSet or specification dict : default Mechanism.classPreferences
        specifies the `PreferenceSet` for the TransferMechanism; see `prefs <TransferMechanism.prefs>` for details.

    context : str : default componentType+INITIALIZING
        string used for contextualization of instantiation, hierarchical calls, executions, etc.

    Returns
    -------
    instance of TransferMechanism : TransferMechanism


    Attributes
    ----------

    variable : value
        the input to Mechanism's `function <TransferMechanism.function>`.
        COMMENT:
            :py:data:`Transfer_DEFAULT_BIAS <LINK->SHOULD RESOLVE TO VALUE>`
        COMMENT

    input_states : *ContentAddressableList[InputState]*
        list of Mechanism's `OutputStates <OutputStates>`.  By default there is one OutputState for each InputState,
        with the base name `RESULT` (see `TransferMechanism_InputStates` for additional details).

    function : Function
        the Function used to transform the input.

    COMMENT:
       THE FOLLOWING IS THE CURRENT ASSIGNMENT
    COMMENT
    initial_value :  value, list or np.ndarray : Transfer_DEFAULT_BIAS
        specifies the starting value for time-averaged input (only relevant if `integrator_mode
        <TransferMechanism.integrator_mode>` is True and `time_constant <TransferMechanism.time_constant>` is not 1.0).
        COMMENT:
            Transfer_DEFAULT_BIAS SHOULD RESOLVE TO A VALUE
        COMMENT

    noise : float or function
        a stochastically-sampled value added to the output of the `function <TransferMechanism.function>`:
        if it is a float, it must be in the interval [0,1] and is used to scale the variance of a zero-mean Gaussian;
        if it is a function, it must return a scalar value.

    time_constant : float
        the time constant for exponential time averaging of input when the Mechanism is executed with `integrator_mode`
        set to True::

          result = (time_constant * current input) + ( (1-time_constant) * result on previous time_step)

    integrator_mode : booleane
        when set to True, the Mechanism time averages its input according to an exponentially weighted moving average
        (see `time_constant <TransferMechanisms.time_constant>`).

    clip : Optional[Tuple[float, float]]
        determines the allowable range of the result: the first value specifies the minimum allowable value
        and the second the maximum allowable value;  any element of the result that exceeds minimum or maximum
        is set to the value of `clip <TransferMechanism.clip>` it exceeds.  If `function <TransferMechanism.function>`
        is `Logistic`, `clip <TransferMechanism.clip>` is set by default to (0,1).

    value : 2d np.array [array(float64)]
        result of executing `function <TransferMechanism.function>`.

    previous_value : float
        the `value <TransferMechanism.value>` on the previous execution of the Mechanism.

    delta : float
        the change in `value <TransferMechanism.value>` from the previous execution of the Mechanism
        (i.e., `value <TransferMechanism.value>` - `previous_value <TransferMechanism.previous_value>`).

    output_states : *ContentAddressableList[OutputState]*
        list of Mechanism's `OutputStates <OutputStates>`; by default there is one OutputState for each InputState,
        with the base name `RESULT` (see `TransferMechanism_OutputStates` for additional details).

    output_values : List[array(float64)]
        each item is the `value <OutputState.value>` of the corresponding OutputState in `output_states
        <TransferMechanism.output_states>`.  The default is a single item containing the result of the
        TransferMechanism's `function <TransferMechanism.function>`;  additional
        ones may be included, based on the specifications made in the
        **output_states** argument of the Mechanism's constructor (see `TransferMechanism Standard OutputStates
        <TransferMechanism_Standard_OutputStates>`).

    name : str
        the name of the TransferMechanism; if it is not specified in the **name** argument of the constructor, a
        default is assigned by MechanismRegistry (see `Naming` for conventions used for default and duplicate names).

    prefs : PreferenceSet or specification dict
        the `PreferenceSet` for the TransferMechanism; if it is not specified in the **prefs** argument of the 
        constructor, a default is assigned using `classPreferences` defined in __init__.py (see :doc:`PreferenceSet 
        <LINK>` for details).

    """

    componentType = TRANSFER_MECHANISM

    classPreferenceLevel = PreferenceLevel.SUBTYPE
    # These will override those specified in TypeDefaultPreferences
    classPreferences = {
        kwPreferenceSetName: 'TransferCustomClassPreferences',
        kpReportOutputPref: PreferenceEntry(False, PreferenceLevel.INSTANCE),
        kpRuntimeParamStickyAssignmentPref: PreferenceEntry(False, PreferenceLevel.INSTANCE)
    }

    # TransferMechanism parameter and control signal assignments):
    paramClassDefaults = ProcessingMechanism_Base.paramClassDefaults.copy()
    paramClassDefaults.update({NOISE: None})

    standard_output_states = standard_output_states.copy()

    class ClassDefaults(ProcessingMechanism_Base.ClassDefaults):
        variable = [[0]]

    @tc.typecheck
    def __init__(self,
                 default_variable=None,
                 size=None,
                 input_states:tc.optional(tc.any(list, dict, Mechanism, OutputState, InputState))=None,
                 function=Linear,
                 initial_value=None,
                 noise=0.0,
                 time_constant=1.0,
                 integrator_mode=False,
                 clip=None,
                 output_states:tc.optional(tc.any(str, Iterable))=RESULT,
                 time_scale=TimeScale.TRIAL,
                 params=None,
                 name=None,
                 prefs:is_pref_set=None,
                 context=componentType+INITIALIZING):
        """Assign type-level preferences and call super.__init__
        """

        # Default output_states is specified in constructor as a string rather than a list
        # to avoid "gotcha" associated with mutable default arguments
        # (see: bit.ly/2uID3s3 and http://docs.python-guide.org/en/latest/writing/gotchas/)
        if output_states is None or output_states is RESULT:
            output_states = [RESULT]

        params = self._assign_args_to_param_dicts(function=function,
                                                  initial_value=initial_value,
                                                  input_states=input_states,
                                                  output_states=output_states,
                                                  noise=noise,
                                                  time_constant=time_constant,
                                                  integrator_mode=integrator_mode,
                                                  time_scale=time_scale,
                                                  clip=clip,
                                                  params=params)

        self.integrator_function = None

        if not isinstance(self.standard_output_states, StandardOutputStates):
            self.standard_output_states = StandardOutputStates(self,
                                                               self.standard_output_states,
                                                               indices=PRIMARY
                                                               )

        super(TransferMechanism, self).__init__(
            variable=default_variable,
            size=size,
            params=params,
            name=name,
            prefs=prefs,
            context=self,
            input_states=input_states,
        )

    def _validate_params(self, request_set, target_set=None, context=None):
        """Validate FUNCTION and Mechanism params

        """

        super()._validate_params(request_set=request_set, target_set=target_set, context=context)

        # Validate FUNCTION
        if FUNCTION in target_set:
            transfer_function = target_set[FUNCTION]
            # FUNCTION is a Function
            if isinstance(transfer_function, Component):
                transfer_function_class = transfer_function.__class__
                transfer_function_name = transfer_function.__class__.__name__
            # FUNCTION is a function or method
            elif isinstance(transfer_function, (function_type, method_type)):
                transfer_function_class = transfer_function.__self__.__class__
                transfer_function_name = transfer_function.__self__.__class__.__name__
            # FUNCTION is a class
            elif inspect.isclass(transfer_function):
                transfer_function_class = transfer_function
                transfer_function_name = transfer_function.__name__

            if not transfer_function_class.componentType is TRANSFER_FUNCTION_TYPE and not transfer_function_class.componentType is NORMALIZING_FUNCTION_TYPE:
                raise TransferError("Function {} specified as FUNCTION param of {} must be a {}".
                                    format(transfer_function_name, self.name, TRANSFER_FUNCTION_TYPE))

        # Validate INITIAL_VALUE
        if INITIAL_VALUE in target_set:
            initial_value = target_set[INITIAL_VALUE]
            if initial_value is not None:
                if not iscompatible(initial_value, self.instance_defaults.variable):
                    raise Exception(
                        "initial_value is {}, type {}\nself.instance_defaults.variable is {}, type {}".format(
                            initial_value,
                            type(initial_value).__name__,
                            self.instance_defaults.variable,
                            type(self.instance_defaults.variable).__name__,
                        )
                    )
                    raise TransferError(
                        "The format of the initial_value parameter for {} ({}) must match its input ({})".format(
                            append_type_to_name(self),
                            initial_value,
                            self.instance_defaults.variable[0],
                        )
                    )

        # FIX: SHOULD THIS (AND TIME_CONSTANT) JUST BE VALIDATED BY INTEGRATOR FUNCTION NOW THAT THEY ARE PROPERTIES??
        # Validate NOISE:
        if NOISE in target_set:
            self._validate_noise(target_set[NOISE], self.instance_defaults.variable)
        # Validate TIME_CONSTANT:
        if TIME_CONSTANT in target_set:
            time_constant = target_set[TIME_CONSTANT]
            if (not (isinstance(time_constant, float) and 0 <= time_constant <= 1)) and (time_constant != None):
                raise TransferError("time_constant parameter ({}) for {} must be a float between 0 and 1".
                                    format(time_constant, self.name))

        # Validate RANGE:
        if CLIP in target_set:
            clip = target_set[CLIP]
            if clip:
                if not (isinstance(clip, tuple) and len(clip)==2 and all(isinstance(i, numbers.Number) for i in clip)):
                    raise TransferError("clip parameter ({}) for {} must be a tuple with two numbers".
                                        format(clip, self.name))
                if not clip[0] < clip[1]:
                    raise TransferError("The first item of the clip parameter ({}) must be less than the second".
                                        format(clip, self.name))

        # self.integrator_function = Integrator(
        #     # default_variable=self.default_variable,
        #                                       initializer = self.instance_defaults.variable,
        #                                       noise = self.noise,
        #                                       rate = self.time_constant,
        #                                       integration_type= ADAPTIVE)

    def _validate_noise(self, noise, var):
        # Noise is a list or array
        if isinstance(noise, (np.ndarray, list)):
            if len(noise) == 1:
                pass
            # Variable is a list/array
            elif not iscompatible(np.atleast_2d(noise), var) and len(noise) > 1:
                raise MechanismError(
                    "Noise parameter ({}) does not match default variable ({}). Noise parameter of {} must be specified"
                    " as a float, a function, or an array of the appropriate shape ({})."
                    .format(noise, self.instance_defaults.variable, self.name, np.shape(np.array(var))))
            else:
                for noise_item in noise:
                    if not isinstance(noise_item, (float, int)) and not callable(noise_item):
                        raise MechanismError(
                            "The elements of a noise list or array must be floats or functions. {} is not a valid noise"
                            " element for {}".format(noise_item, self.name))

        # Otherwise, must be a float, int or function
        elif not isinstance(noise, (float, int)) and not callable(noise):
            raise MechanismError("Noise parameter ({}) for {} must be a float, "
                                 "function, or array/list of these.".format(noise,
                                                                            self.name))

    def _try_execute_param(self, param, var):

        # param is a list; if any element is callable, execute it
        if isinstance(param, (np.ndarray, list)):
            # NOTE: np.atleast_2d will cause problems if the param has "rows" of different lengths
            param = np.atleast_2d(param)
            for i in range(len(param)):
                for j in range(len(param[i])):
                    if callable(param[i][j]):
                        param[i][j] = param[i][j]()

        # param is one function
        elif callable(param):
<<<<<<< HEAD
            # if the variable is a list/array, execute the param function separately for each element
            if isinstance(var, (np.ndarray, list)):
                if isinstance(var[0], (np.ndarray, list)):
                    new_param = []
                    for i in var[0]:
                        new_param.append(param())
                    param = new_param
                else:
                    new_param = []
                    for i in var:
                        new_param.append(param())
                    param = new_param
            # if the variable is not a list/array, execute the param function
            else:
                param = param()
        elif hasattr(param, 'function'):
            param = param.function()
=======
            # NOTE: np.atleast_2d will cause problems if the param has "rows" of different lengths
            new_param = []
            for row in np.atleast_2d(var):
                new_row = []
                for item in row:
                    new_row.append(param())
                new_param.append(new_row)
            param = new_param

>>>>>>> 78ef03fb
        return param

    def _instantiate_parameter_states(self, context=None):

        from psyneulink.components.functions.function import Logistic
        # If function is a logistic, and clip has not been specified, bound it between 0 and 1
        if ((isinstance(self.function, Logistic) or
                 (inspect.isclass(self.function) and issubclass(self.function,Logistic))) and
                self.clip is None):
            self.clip = (0,1)

        super()._instantiate_parameter_states(context=context)

    def _instantiate_attributes_before_function(self, context=None):

        super()._instantiate_attributes_before_function(context=context)

        if self.initial_value is None:
            self.initial_value = self.instance_defaults.variable

    def _instantiate_output_states(self, context=None):
        # If user specified more than one item for variable, but did not specify any custom OutputStates
        # then assign one OutputState (with the default name, indexed by the number of them) per item of variable
        if len(self.variable) > 1 and len(self.output_states) == 1 and self.output_states[0] == RESULT:
            self.output_states = []
            for i, item in enumerate(self.variable):
                self.output_states.append({NAME: RESULT, INDEX: i})
        super()._instantiate_output_states(context=context)

    def _execute(self,
                 variable=None,
                 runtime_params=None,
                 clock=CentralClock,
                 time_scale=TimeScale.TRIAL,
                 context=None):
        """Execute TransferMechanism function and return transform of input

        Execute TransferMechanism function on input, and assign to output_values:
            - Activation value for all units
            - Mean of the activation values across units
            - Variance of the activation values across units
        Return:
            value of input transformed by TransferMechanism function in outputState[TransferOuput.RESULT].value
            mean of items in RESULT outputState[TransferOuput.MEAN].value
            variance of items in RESULT outputState[TransferOuput.VARIANCE].value

        Arguments:

        # CONFIRM:
        variable (float): set to self.value (= self.input_value)
        - params (dict):  runtime_params passed from Mechanism, used as one-time value for current execution:
            + NOISE (float)
            + TIME_CONSTANT (float)
            + RANGE ([float, float])
        - context (str)

        Returns the following values in self.value (2D np.array) and in
            the value of the corresponding outputState in the self.output_states list:
            - activation value (float)
            - mean activation value (float)
            - standard deviation of activation values (float)

        :param self:
        :param variable (float)
        :param params: (dict)
        :param context: (str)
        :rtype self.outputState.value: (number)
        """

        # FIX: ??CALL check_args()??

        # FIX: IS THIS CORRECT?  SHOULD THIS BE SET TO INITIAL_VALUE
        # FIX:     WHICH SHOULD BE DEFAULTED TO 0.0??
        # Use self.instance_defaults.variable to initialize state of input

        # FIX: NEED TO GET THIS TO WORK WITH CALL TO METHOD:
        integrator_mode = self.integrator_mode

        #region ASSIGN PARAMETER VALUES

        time_constant = self.time_constant
        clip = self.clip
        noise = self.noise
        #endregion

        #region EXECUTE TransferMechanism FUNCTION ---------------------------------------------------------------------

        # FIX: NOT UPDATING self.previous_input CORRECTLY
        # FIX: SHOULD UPDATE PARAMS PASSED TO integrator_function WITH ANY RUNTIME PARAMS THAT ARE RELEVANT TO IT

        # Update according to time-scale of integration
        if integrator_mode:
        # if time_scale is TimeScale.TIME_STEP:

            if not self.integrator_function:

                self.integrator_function = AdaptiveIntegrator(
                                            variable,
                                            initializer = self.initial_value,
                                            noise = self.noise,
                                            rate = self.time_constant,
                                            owner = self)

            current_input = self.integrator_function.execute(variable,
                                                        # Should we handle runtime params?
                                                              params={INITIALIZER: self.initial_value,
                                                                      NOISE: self.noise,
                                                                      RATE: self.time_constant},
                                                              context=context

                                                             )
        else:
        # elif time_scale is TimeScale.TRIAL:
            noise = self._try_execute_param(self.noise, variable)
            # formerly: current_input = self.input_state.value + noise
            # (MODIFIED 7/13/17 CW) this if/else below is hacky: just allows a nicer error message
            # when the input is given as a string.
            if (np.array(noise) != 0).any():
                current_input = variable + noise
            else:
                current_input = variable

        if isinstance(self.function_object, TransferFunction):
            outputs = self.function(variable=current_input, params= runtime_params)
            if clip is not None:
                minCapIndices = np.where(outputs < clip[0])
                maxCapIndices = np.where(outputs > clip[1])
                outputs[minCapIndices] = np.min(clip)
                outputs[maxCapIndices] = np.max(clip)
        else:
            # Apply TransferMechanism's function to each input state separately
            outputs = []
            for elem in current_input:
                output_item = self.function(variable=elem, params=runtime_params)
                if clip is not None:
                    minCapIndices = np.where(output_item < clip[0])
                    maxCapIndices = np.where(output_item > clip[1])
                    output_item[minCapIndices] = np.min(clip)
                    output_item[maxCapIndices] = np.max(clip)
                outputs.append(output_item)

        # outputs = []
        # for elem in current_input:
        #     output_item = self.function(variable=elem, params=runtime_params)
        #     if clip is not None:
        #         minCapIndices = np.where(output_item < clip[0])
        #         maxCapIndices = np.where(output_item > clip[1])
        #         output_item[minCapIndices] = np.min(clip)
        #         output_item[maxCapIndices] = np.max(clip)
        #     outputs.append(output_item)
        return outputs
        #endregion

    def _report_mechanism_execution(self, input, params, output):
        """Override super to report previous_input rather than input, and selected params
        """
        # KAM Changed 8/29/17 print_input = self.previous_input --> print_input = input
        # because self.previous_input is not a valid attrib of TransferMechanism

        print_input = input
        print_params = params.copy()
        # Only report time_constant if in TIME_STEP mode
        if params['time_scale'] is TimeScale.TRIAL:
            del print_params[TIME_CONSTANT]
        # Suppress reporting of range (not currently used)
        del print_params[CLIP]

        super()._report_mechanism_execution(input_val=print_input, params=print_params)


    # def terminate_function(self, context=None):
    #     """Terminate the process
    #
    #     called by process.terminate() - MUST BE OVERRIDDEN BY SUBCLASS IMPLEMENTATION
    #     returns output
    #
    #     :rtype CurrentStateTuple(state, confidence, duration, controlModulatedParamValues)
    #     """
    #     # IMPLEMENTATION NOTE:  TBI when time_step is implemented for TransferMechanism
    #
    @property
    def clip(self):
        return self._clip


    @clip.setter
    def clip(self, value):
        self._clip = value

    # MODIFIED 4/17/17 NEW:
    @property
    def noise (self):
        return self._noise

    @noise.setter
    def noise(self, value):
        self._noise = value

    @property
    def time_constant(self):
        return self._time_constant

    @time_constant.setter
    def time_constant(self, value):
        self._time_constant = value
    # # MODIFIED 4/17/17 END

    @property
    def previous_value(self):
        if self.integrator_function:
            return self.integrator_function.previous_value
        return None

    @property
    def delta(self):
        if self.integrator_function:
            return self.value - self.integrator_function.previous_value
        return None<|MERGE_RESOLUTION|>--- conflicted
+++ resolved
@@ -632,25 +632,6 @@
 
         # param is one function
         elif callable(param):
-<<<<<<< HEAD
-            # if the variable is a list/array, execute the param function separately for each element
-            if isinstance(var, (np.ndarray, list)):
-                if isinstance(var[0], (np.ndarray, list)):
-                    new_param = []
-                    for i in var[0]:
-                        new_param.append(param())
-                    param = new_param
-                else:
-                    new_param = []
-                    for i in var:
-                        new_param.append(param())
-                    param = new_param
-            # if the variable is not a list/array, execute the param function
-            else:
-                param = param()
-        elif hasattr(param, 'function'):
-            param = param.function()
-=======
             # NOTE: np.atleast_2d will cause problems if the param has "rows" of different lengths
             new_param = []
             for row in np.atleast_2d(var):
@@ -660,7 +641,6 @@
                 new_param.append(new_row)
             param = new_param
 
->>>>>>> 78ef03fb
         return param
 
     def _instantiate_parameter_states(self, context=None):

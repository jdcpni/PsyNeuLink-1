<component name="ProjectRunConfigurationManager">
  <configuration default="false" name="• EVC System Laming Validation Test Script" type="PythonConfigurationType" factoryName="Python" singleton="true">
    <option name="INTERPRETER_OPTIONS" value="" />
    <option name="PARENT_ENVS" value="true" />
    <envs>
      <env name="PATH" value="~/anaconda/bin/:/users/jdc/bin:/Users/jdc/bin:/Users/jdc/anaconda/bin:/usr/local/bin:/usr/bin:/bin:/usr/sbin:/sbin:/opt/X11/bin&#10;" />
      <env name="PYTHONUNBUFFERED" value="1" />
    </envs>
<<<<<<< HEAD
    <option name="SDK_HOME" value="$USER_HOME$/anaconda/envs/python35/bin/python3.5" />
    <option name="WORKING_DIRECTORY" value="$PROJECT_DIR$/Scripts" />
    <option name="IS_MODULE_SDK" value="false" />
    <option name="ADD_CONTENT_ROOTS" value="true" />
    <option name="ADD_SOURCE_ROOTS" value="true" />
    <module name="PsyNeuLink" />
    <EXTENSION ID="PythonCoverageRunConfigurationExtension" enabled="false" sample_coverage="true" runner="coverage.py" />
=======
    <option name="SDK_HOME" value="$USER_HOME$/anaconda/envs/python35/bin/python" />
    <option name="WORKING_DIRECTORY" value="$PROJECT_DIR$/" />
    <option name="IS_MODULE_SDK" value="false" />
    <option name="ADD_CONTENT_ROOTS" value="true" />
    <option name="ADD_SOURCE_ROOTS" value="true" />
    <module name="PsyNeuLink (Dropbox)" />
    <EXTENSION ID="PythonCoverageRunConfigurationExtension" enabled="false" runner="coverage.py" sample_coverage="true" />
>>>>>>> 63c2cf9a
    <option name="SCRIPT_NAME" value="$PROJECT_DIR$/Scripts/TEST SCRIPTS/EVC System Laming Validation Test Script.py" />
    <option name="PARAMETERS" value="" />
    <option name="SHOW_COMMAND_LINE" value="false" />
    <option name="EMULATE_TERMINAL" value="false" />
    <method />
  </configuration>
</component><|MERGE_RESOLUTION|>--- conflicted
+++ resolved
@@ -3,18 +3,9 @@
     <option name="INTERPRETER_OPTIONS" value="" />
     <option name="PARENT_ENVS" value="true" />
     <envs>
+      <env name="PYTHONUNBUFFERED" value="1" />
       <env name="PATH" value="~/anaconda/bin/:/users/jdc/bin:/Users/jdc/bin:/Users/jdc/anaconda/bin:/usr/local/bin:/usr/bin:/bin:/usr/sbin:/sbin:/opt/X11/bin&#10;" />
-      <env name="PYTHONUNBUFFERED" value="1" />
     </envs>
-<<<<<<< HEAD
-    <option name="SDK_HOME" value="$USER_HOME$/anaconda/envs/python35/bin/python3.5" />
-    <option name="WORKING_DIRECTORY" value="$PROJECT_DIR$/Scripts" />
-    <option name="IS_MODULE_SDK" value="false" />
-    <option name="ADD_CONTENT_ROOTS" value="true" />
-    <option name="ADD_SOURCE_ROOTS" value="true" />
-    <module name="PsyNeuLink" />
-    <EXTENSION ID="PythonCoverageRunConfigurationExtension" enabled="false" sample_coverage="true" runner="coverage.py" />
-=======
     <option name="SDK_HOME" value="$USER_HOME$/anaconda/envs/python35/bin/python" />
     <option name="WORKING_DIRECTORY" value="$PROJECT_DIR$/" />
     <option name="IS_MODULE_SDK" value="false" />
@@ -22,7 +13,6 @@
     <option name="ADD_SOURCE_ROOTS" value="true" />
     <module name="PsyNeuLink (Dropbox)" />
     <EXTENSION ID="PythonCoverageRunConfigurationExtension" enabled="false" runner="coverage.py" sample_coverage="true" />
->>>>>>> 63c2cf9a
     <option name="SCRIPT_NAME" value="$PROJECT_DIR$/Scripts/TEST SCRIPTS/EVC System Laming Validation Test Script.py" />
     <option name="PARAMETERS" value="" />
     <option name="SHOW_COMMAND_LINE" value="false" />
